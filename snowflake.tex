--- conflicted
+++ resolved
@@ -2449,20 +2449,7 @@
 The drop on \mbox{2021-10-24} was caused by
 blocking of the default broker front domain.
 We~determined this by
-<<<<<<< HEAD
-taking advantage of a feature of the Turkmenistan firewall,
-namely its bidirectionality.
-=======
 taking advantage of the bidirectionality of the Turkmenistan firewall.
-Nourin et~al.~\cite[\S 2]{Nourin2023a} provide more details;
-we~will state just the essential information here.
-Among the censorship techniques used in Turkmenistan
-are DNS response injection and TCP RST injection.
-DNS queries for filtered hostnames receive an injected response
-containing a false IP address;
-TLS handshakes with a filtered SNI receive an injected TCP RST packet
-that tears down the connection.
->>>>>>> 1066c37f
 % "I did some tests to see if it would be possible to measure blocking of SNI and DNS from outside Turkmenistan" https://bugs.torproject.org/tpo/anti-censorship/censorship-analysis/40029#note_2787781
 % "Bidirectional DNS, HTTPS, HTTP injection in Turkmenistan" https://github.com/net4people/bbs/issues/80
 Conveniently for analysis,
