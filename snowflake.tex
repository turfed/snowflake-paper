\documentclass[letterpaper,twocolumn]{article}

\usepackage{bigdelim}
\usepackage{graphicx}
\usepackage{makecell}
\usepackage{multirow}
\usepackage{pifont} % For checkmarks in tab:nat-matching.
\usepackage{titling}
\usepackage[hyphens]{url}
\usepackage[table]{xcolor}

% Better look for citations that include a section reference like \cite[\S 3]{foobar}.
\usepackage{cite}
\renewcommand{\citemid}{~}

% Load hyperref after other packages.
\usepackage[pdfa,hidelinks,pdfusetitle,pdfcreator={},pdfproducer={}]{hyperref}
\urlstyle{same}
\def\sectionautorefname{Section}
\def\subsectionautorefname{Section}

\usepackage{usenix-2020-09}

% Disable metadata for reproducible PDF.
% https://tex.stackexchange.com/a/313605
\usepackage{ifpdf}
\ifpdf
\pdfinfoomitdate=1
\pdftrailerid{}
\pdfsuppressptexinfo=-1
\fi

\hyphenation{Web-RTC}
\hyphenation{Web-Exten-sion}
\hyphenation{Java-Script}
\hyphenation{uProxy}
\hyphenation{off-line}
\hyphenation{mac-OS}

% Highlight the first usage or definition of a technical term.
% Like the firstterm element in DocBook: https://tdg.docbook.org/tdg/5.2/firstterm.html.
\newcommand{\firstterm}[1]{\textit{#1}}

\begin{document}

\date{}

\title{\Large\bf Snowflake, a censorship circumvention system\\using temporary WebRTC proxies}

\author{}
% \author{%
% {\rm Cecylia Bocovich}%
% \and
% {\rm Arlo Breault}%
% \and
% {\rm David Fifield}%
% \and
% {\rm Serene}%
% \and
% {\rm Xiaokang Wang}%
% }
% \renewcommand{\maketitlehookc}{\centering\normalsize Authors are listed alphabetically.}

\maketitle

\begin{abstract}
Snowflake is a system for circumventing Internet censorship.
Its blocking resistance comes from
the use of numerous, ultra-light, temporary proxies (``snowflakes''),
which accept traffic from censored clients using peer-to-peer WebRTC protocols
and forward it to a centralized bridge,
which does the real work of directing traffic to its destination.
The temporary proxies are lightweight enough to be implemented in JavaScript,
in~a web page or browser extension,
making them vastly cheaper to set up than
a traditional proxy or VPN server.
The proxies do not need to have stable network addresses,
nor be continually online---even
the disappearance of an \mbox{in-use} proxy
does not mean the end of a circumvention session,
as its client will switch to another on the fly,
invisibly to upper network layers.

% Need anything about broker, centralization here?

Snowflake has been deployed with success
in Tor Browser and Orbot for several years.
It has been significant for circumvention
during high-profile network disruptions,
including in Russia in~2021 and Iran in~2022.
In this paper, we explain the composition of Snowflake's many parts,
give a history of deployment and attempts to block~it,
and reflect on implications for circumvention generally.
\end{abstract}

% General references:
%   https://keroserene.net/snowflake/technical/#history
%   https://www.bamsoftware.com/papers/thesis/#chap:snowflake

\section{Introduction}
\label{sec:intro}

Censorship circumvention systems---systems
to enable network communication
despite interference by a censor---may
be characterized on multiple axes.
Some systems imitate a common network protocol;
others try
not to look like any protocol in particular.
Some distribute connections over numerous proxy servers;
others concentrate on a single proxy
that is, for one reason or another, difficult for a censor to block.
What all circumvention systems have in common
is that they strive to increase the \emph{cost}
to the censor of blocking them---whether that cost be in
research and development, human resources, and hardware;
or in the inevitable overblocking that results
when a censor tries to selectively block
some connections but not others.
Snowflake, the subject of this paper,
is a circumvention system that
uses thousands of temporary proxies
and makes switching between them easy and fast.
On~the spectrum of imitation to randomization,
Snowflake falls on the side of imitation;
on the scale from diffuse to concentrated, it is diffuse.
What most sets Snowflake apart is that
it pushes the idea of distributed, disposable
proxies to an extreme:
its~proxies can run in a web browser
and censored clients communicate with them using WebRTC.

WebRTC is a suite of protocols
intended for real-time communication applications
in web browsers~\cite{rfc8825}.
Video and voice chat are typical examples
of WebRTC applications.
Snowflake exchanges WebRTC data formats
in the course of establishing a connection,
and uses WebRTC protocols for traversal of NAT (network address translation)
and communication between clients and proxies.
Crucially for Snowflake, WebRTC APIs
are available to JavaScript code in web browsers,
meaning it is possible to implement a proxy
in a web page or browser extension.
WebRTC is also usable outside a browser,
which is how we implement the Snowflake client program
and alternative, command line--based proxies.

As~is usual in circumvention research,
we assume a threat model in which
\firstterm{clients} reside in a network
controlled by a \firstterm{censor}.
The censor has the power to inspect and interfere with
traffic that crosses the border of its network;
typical real-world censor behaviors include
inspecting IP addresses and hostnames,
checking packet contents for keywords,
blocking IP addresses, and injecting false DNS responses
or TCP RST packets.
The client wants to communicate with some
\firstterm{destination} outside the censor's network,
possibly with the aid of third-party \firstterm{proxies}.
The censor is motivated to block the contents
of the client's communication, or even the destination itself.
The censor is aware of the possibility of circumvention,
and therefore seeks to block not only direct communication,
but also indirect communication by way of a proxy or circumvention system.
Circumvention is accomplished when the client
can reliably reach any proxy,
because a proxy, being outside the censor's control,
can then forward the client's communication to any destination.
(In Snowflake, we separate the roles of temporary \firstterm{proxies}
and a stable long-term \firstterm{bridge}, but the goal is the same.)
The censor is presumed to derive benefit
from permitting some forms of network access:
the censor cannot trivially ``win''
by shutting down all communication,
but must be selective in its blocking decisions
in order to optimize some objective of its own.
The art of censorship circumvention is
forcing the censor into a dilemma
of overblocking or underblocking,
by making circumvention traffic difficult to distinguish
from traffic that the censor prefers not to block.

Snowflake originates in two earlier projects:
flash proxy and uProxy.
% https://lists.torproject.org/pipermail/tor-dev/2016-January/010310.html "Snowflake is a webrtc pluggable transport inspired by flashproxy."
% https://keroserene.net/snowflake/technical/#1-introduction "It is inspired by and builds upon the previous work of Flashproxy. Snowflake is much like a hybrid of previous Pluggable Transports..."
Flash proxy~\cite{Fifield2012a}, like Snowflake, used a model
of untrusted, temporary JavaScript proxies in web browsers,
but the link between client and proxy used WebSocket
rather than WebRTC.
(WebSocket still finds use in Snowflake,
but on the proxy--bridge link,
not the client--proxy link.)
Flash proxy was deployed in Tor Browser
% 2013: https://blog.torproject.org/combined-flash-proxy-pyobfsproxy-browser-bundles
% 2016: "Remove Flashproxy from Tor Browser" https://bugs.torproject.org/17428#note_2203210
from 2013 to~2016,
but never saw much use,
probably because the reliance on WebSocket,
which lacks the built-in NAT traversal of WebRTC,
required client users to do their own port forwarding.
% https://gitlab.torproject.org/legacy/trac/-/wikis/doc/PluggableTransports/FlashProxy/Howto
WebRTC was then an emerging technology, and while
% "Investigate WebRTC for flash proxy NAT punching" https://bugs.torproject.org/5578
% flashproxy.pdf §5.2: "New technologies like WebRTC [24] may fill this need in the future, if they become sufficiently popular that flash proxies' use of them does not stand out as unusual."
it had been considered as a transport protocol for flash proxy,
we decided to start Snowflake as an independent project.
% https://serene.cx/snowflake/#note-flashproxy "...one could say that uProxy and flashproxy are the ancestors of snowflake."
uProxy~\cite{uproxy}, in one of its early incarnations,
% "in one of its earlier incarnations": uProxy pivoted from friend proxies to cloud servers in 2016:
% https://web.archive.org/web/20161211194847/https://blog.uproxy.org/2016/02/get-access-24x7-through-your-own-uproxy.html
% and added support for proxying through Tor in 2016:
% https://lists.torproject.org/pipermail/tor-dev/2016-September/011489.html
pioneered the use of WebRTC proxies for circumvention.
uProxy's proxies were browser-based,
but its trust and deployment models were different
from flash proxy's and Snowflake's.
Each censored client would arrange, out of band,
for an acquaintance outside the censor's network
to run a proxy in their browser.
% uProxy v1.2.5 Design Doc: https://docs.google.com/document/d/1t_30vX7RcrEGuWwcg0Jub-HiNI0Ko3kBOyqXgrQN3Kw
% "uProxy depends on leveraging existing trust relationships to to find and use a proxy."
A~personal trust relationship was necessary to prevent misuse,
since browser proxies fetched destination content directly,
which means the client's activity would be attributed to the proxy,
and the proxy could inspect the client's traffic.
Clients did not change proxies on the fly.
uProxy supported protocol obfuscation:
the communications protocol was fundamentally WebRTC,
but the contents of packets could be transformed to look different.
% https://github.com/uProxy/uproxy-obfuscators
This obfuscation was possible because of
uProxy's implementation as a privileged browser extension,
with access to real sockets.
Because Snowflake uses ordinary unprivileged browser APIs,
its WebRTC can only look like WebRTC;
on the other hand, for that same reason,
Snowflake proxies are easier to deploy.
Like flash proxy, uProxy was active in the years
2013--2016.
% 2013: Serene's 30C3 lightning talk on uProxy https://events.ccc.de/congress/2013/wiki/Static:Lightning_Talks#Day_3
% 2013–2016 contributions in uProxy-p2p: https://github.com/UWNetworksLab/uProxy-p2p/graphs/contributors

Among existing circumvention systems,
the one that is most similar to Snowflake is MassBrowser~\cite{Nasr2020a},
% reading group summary of MassBrowser https://github.com/net4people/bbs/issues/32
one of whose features is
proxying though volunteer proxies, called buddies.
MassBrowser's architecture is similar to Snowflake's:
there is a centralized component that coordinates
connections between clients and buddies,
corresponding to a piece in Snowflake called the broker;
buddies play the same role as our proxies.
The~trust model is intermediate between Snowflake's and uProxy's.
Buddies preferentially operate as one-hop proxies, as in uProxy,
but are not limited to proxying only for trusted friends.
To~deter misuse, buddies specify a policy of
what categories of content they are willing to proxy.
An~innovation in MassBrowser not present in Snowflake is client-to-client proxying:
clients may act as buddies for other clients,
the logic being that what is censored for one client may not be censored for another.
The buddy software is
not constrained by a web browser environment,
and can, like uProxy, use protocol obfuscation
on the client--buddy link.
% V-D: "We also implement traffic obfuscation to protect MassBrowser's traffic
% against traffic analysis attacks. Particularly, we have built a custom
% implementation of the obfsproxy Tor pluggable transport tailored to work with
% our MassBrowser implementation."
% VI-A: "MassBrowser uses a custom protocol over TCP/UDP for the communications
% between Clients and Buddies."

Protozoa~\cite{Barradas2020a}
% reading group summary of Protozoa https://github.com/net4people/bbs/issues/55
and Stegozoa~\cite{Figueira2022a}
show ways of building a point-to-point covert tunnel over WebRTC,
the former by directly replacing encoded media
with its own ciphertexts,
the latter using video steganography.
Designs like these might serve as alternatives
for the link between client and proxy in Snowflake.
% They would need to be made to run in an unmodified browser, which may be possible:
% "WebRTC Encoded Transform (or Insertable Streams) for media channels in Snowflake?" https://lists.torproject.org/pipermail/anti-censorship-team/2023-February/000284.html
% "Insertable streams" https://dl.acm.org/doi/pdf/10.1145/3488932.3517419#page=12
Significantly, where Snowflake now uses WebRTC data channels,
Protozoa and Stegozoa use WebRTC media streams,
which may be an advantage in blocking resistance.
We will say more on this point in \autoref{sec:fingerprinting}.

% Very early versions of Lantern (circa 2014) used social network–based trusted proxies:
%   https://web.archive.org/web/20140326223853/http://techpresident.com/news/wegov/24455/why-remarkably-similar-circumvention-tools-uproxy-and-lantern-are-not-overkill
%   https://lists.torproject.org/pipermail/tor-dev/2014-March/006356.html "HOWTO use Lantern as a pluggable transport"
%   https://web.archive.org/web/20130831160152/https://www.youtube.com/watch?v=aiPkCugE-RY
%   https://web.archive.org/web/2oe_/http://wayback-fakeurl.archive.org/yt/aiPkCugE-RY
% But it wasn't WebRTC, so was less like Snowflake than uProxy was.
% I'll draw the line here, since even Tor bridges are "volunteer-operated" in a sense.

It~is not our purpose to disproportionately emphasize
the limitations of other circumvention systems
and the advantages of Snowflake.
Circumvention research is a cooperative enterprise,
and we recognize and support our colleagues who are
pursuing and maintaining their own designs.
While challenges remain,
today's circumvention systems by and large
serve their intended purpose,
and are a vital element of day-to-day Internet access for many people.
With Snowflake, we have explored a different point in the design space,
one with its own advantages and disadvantages.
We~acknowledge that Snowflake will be a better choice in some
censorship environments and
worse in others; indeed,
one of the ideas we hope to convey
is that blocking resistance
can be meaningfully understood only in relation to a particular censor
and its resources, costs, and motivations.
In~this paper we present the design of Snowflake,
discuss various challenges and considerations,
and reflect on over three years of deployment.
As~of October 2023, Snowflake supports an estimated 35,000 average concurrent users
% > library("tidyverse")
% > WANTED_FINGERPRINTS <- c(
%     "7659DA0F96B156C322FBFF3ACCC9B9DC01C27C73" = "snowman",
%     "5481936581E23D2D178105D44DB6915AB06BFB7F" = "snowflake-01",
%     "91DA221A149007D0FD9E5515F5786C3DD07E4BB0" = "snowflake-02"
%   )
% > read_csv("figures/users/userstats-bridge-transport-multi.csv") %>%
%     filter(transport == "snowflake" & fingerprint %in% names(WANTED_FINGERPRINTS)) %>%
%     filter(date < "2023-10-15") %>%
%     mutate(users = users / (coverage / pmax(num_instances, coverage))) %>%
%     group_by(date, transport) %>% summarize(users = sum(users, na.rm = TRUE), .groups = "drop") %>%
%     tail()
% # A tibble: 6 × 3
%   date       transport  users
%   <date>     <chr>      <dbl>
% 1 2023-10-09 snowflake 34853.
% 2 2023-10-10 snowflake 35131.
% 3 2023-10-11 snowflake 34912.
% 4 2023-10-12 snowflake 33829.
% 5 2023-10-13 snowflake 34545.
% 6 2023-10-14 snowflake 35520.
and transfers around 30~TB of circumvention traffic per day.
% > library("tidyverse")
% > WANTED_FINGERPRINTS <- c(
%     "7659DA0F96B156C322FBFF3ACCC9B9DC01C27C73" = "snowman",
%     "5481936581E23D2D178105D44DB6915AB06BFB7F" = "snowflake-01",
%     "91DA221A149007D0FD9E5515F5786C3DD07E4BB0" = "snowflake-02"
%   )
% > options(width = 200)
% > userstats <- read_csv("figures/users/userstats-bridge-transport-multi.csv") %>%
%     filter(fingerprint %in% names(WANTED_FINGERPRINTS)) %>%
%     mutate(users = users / (coverage / pmax(num_instances, coverage)))
% > bandwidth <- read_csv("figures/users/bandwidth-multi.csv") %>%
%     filter(fingerprint %in% names(WANTED_FINGERPRINTS)) %>%
%     filter(coverage > 0) %>%
%     mutate(bytes = bytes / (coverage / pmax(num_instances, coverage))) %>%
%     pivot_wider(id_cols = c(date, fingerprint), names_from = c(type), values_from = c(bytes)) %>%
%     mutate(
%       good_read = read - `dirreq-read`,
%       good_write = write - `dirreq-write`,
%       good_avg = (good_read + good_write) / 2
%     )
% > left_join(userstats, bandwidth, by = c("date", "fingerprint")) %>%
%     # Subtract out the pro-rated fraction of non-snowflake transports (basically negligible).
%     group_by(date, fingerprint) %>%
%     mutate(across(c(read, write, `dirreq-read`, `dirreq-write`, good_read, good_write, good_avg), ~ .x * users / sum(users))) %>%
%     ungroup() %>%
%     filter(transport == "snowflake") %>%
%     filter(date < "2023-10-15") %>%
%     group_by(date) %>%
%     summarize(
%       date = last(date),
%       across(c(read, write, `dirreq-read`, `dirreq-write`, good_read, good_write, good_avg), sum, na.rm = TRUE)
%     ) %>%
%     mutate(across(c(read, write, `dirreq-read`, `dirreq-write`, good_read, good_write, good_avg), scales::label_bytes(units = "auto_si", accuracy = 0.01))) %>%
%     arrange(date) %>% tail()
% # A tibble: 6 × 8
%   date       read     write    `dirreq-read` `dirreq-write` good_read good_write good_avg
%   <date>     <chr>    <chr>    <chr>         <chr>          <chr>     <chr>      <chr>
% 1 2023-10-09 29.91 TB 29.87 TB 10.55 GB      187.43 GB      29.90 TB  29.68 TB   29.79 TB
% 2 2023-10-10 29.53 TB 29.49 TB 10.58 GB      190.30 GB      29.52 TB  29.30 TB   29.41 TB
% 3 2023-10-11 29.55 TB 29.50 TB 9.97 GB       184.55 GB      29.54 TB  29.32 TB   29.43 TB
% 4 2023-10-12 29.56 TB 29.50 TB 9.85 GB       178.42 GB      29.55 TB  29.32 TB   29.44 TB
% 5 2023-10-13 29.65 TB 29.58 TB 10.10 GB      186.40 GB      29.64 TB  29.40 TB   29.52 TB
% 6 2023-10-14 29.72 TB 29.64 TB 9.65 GB       179.80 GB      29.71 TB  29.46 TB   29.58 TB

\section{How it works}
\label{sec:mechanics}

\begin{figure*}[t]
\includegraphics[trim={0 2mm 0 4mm},clip]{figures/architecture/architecture.jpg}
\caption{
Architecture of Snowflake.
The client contacts the broker through a special rendezvous channel with high blocking resistance.
The broker matches the client with one of the proxies that are currently polling.
The client and proxy connect to one another using WebRTC.
The proxy connects to the bridge,
then begins copying traffic in both directions.
If~the proxy disappears,
the client does another rendezvous
and resumes its session with a new proxy.
}
\label{fig:architecture}
\end{figure*}

A~Snowflake proxy connection proceeds in three phases.
First, there is rendezvous, in which a client
indicates its need for circumvention service
and is matched with a temporary proxy.
Rendezvous is facilitated by a central server called the broker.
Then, there is connection establishment,
where the client and its proxy connect to each other
with WebRTC, using information exchanged during rendezvous.
Finally, there is data transfer,
where the proxy transports data
between the client and the bridge.
The bridge is responsible for directing the client's traffic
to its eventual destination
(in~our case, by feeding it into the Tor network).
\autoref{fig:architecture} illustrates the process.

These phases repeat as needed, as temporary proxies come and~go.
Proxy failure is not an abnormal condition---it~happens whenever
a proxy is running in a browser that is closed, for example.
A~client builds a circumvention session over
a sequence of proxies, switching to a new one
whenever the current one stops working.
State variables stored at the client and the bridge
let the session can pick up where it left off.
The change of proxies is invisible to the applications using Snowflake
(except for a brief delay while rendezvous happens):
the Snowflake client presents an abstraction of a single, uninterrupted connection.

It~does not avail a censor to block the broker or bridge,
because Snowflake clients never contact either one directly.
Clients reach the broker over an indirect rendezvous channel.
Access to the bridge is always mediated by a temporary proxy.

\subsection{Rendezvous}
\label{sec:rendezvous}

A~session begins with a client sending a rendezvous message to the broker.
There is an ambient population of proxies
constantly polling the broker to check for clients in need of service.
The broker matches the client with an available proxy,
taking into consideration factors like NAT compatibility.
% NAT type is currently the only constraint:
% matchSnowflake https://gitlab.torproject.org/tpo/anti-censorship/pluggable-transports/snowflake/-/blob/9edaee65470a1483bbdbe984e5e15a885f1e95d2/broker/ipc.go#L236
% But protocol versions may become a consideration in the future:
% "Analysis of speed deficiency of Snowflake in China, 2023 Q1" https://bugs.torproject.org/tpo/anti-censorship/pluggable-transports/snowflake/40251#note_2903271

The client's rendezvous message
% ClientPollRequest https://gitlab.torproject.org/tpo/anti-censorship/pluggable-transports/snowflake/-/blob/9edaee65470a1483bbdbe984e5e15a885f1e95d2/common/messages/client.go#L64
is a bundle of data that the broker will need to match the client with a proxy,
and the proxy will need to connect to the client.
The primary element is a
Session Description Protocol (SDP) \firstterm{offer}~\cite{rfc8839},
which contains the information necessary for a WebRTC connection,
including the client's external IP addresses
and cryptographic data to secure a later key exchange.
% Specifically, a certificate fingerprint: https://www.rfc-editor.org/rfc/rfc8122.html#section-5
The broker forwards the client's SDP offer to the proxy,
and the proxy sends back an SDP \firstterm{answer}
with its share of connection details.
The broker forwards the proxy's SDP answer to the client.
The client and proxy then connect to each other directly.
In WebRTC terms, this offer/\allowbreak answer exchange is called
``signaling,'' and here the broker acts as a signaling server.
To~gather the information for an SDP offer or answer,
clients and proxies communicate with third-party servers,
called STUN servers,
before contacting the broker.
We~will say more about how this information is used in \autoref{sec:connection}.
Communication with STUN servers is a normal and expected part of WebRTC,
though there are fingerprinting considerations
that we discuss in \autoref{sec:fingerprinting}.

Interaction with the broker uses a ``long-polling'' model.
An~example is shown in \autoref{fig:rendezvous}.
Proxies poll the broker periodically,
making an HTTPS request to a designated URL path.
The broker does not respond immediately to a proxy poll,
but instead holds the connection idle for a few seconds
to await the possible arrival of a client rendezvous message.
If~none arrives, the broker sends a response saying ``no clients''
and the proxy goes to sleep until its next poll.
When a client does arrive,
the broker sends the SDP offer in response
to the proxy's poll request.
The proxy sends its SDP answer to the broker
in a separate HTTPS request.
The broker responds to the client's pending request
with the proxy's SDP answer,
at~the same time sending an acknowledgement to the proxy.
At~this point rendezvous is finished,
and the client and the proxy may connect to one another.

The client must use an indirect,
blocking-resistant channel
when communicating with the broker.
What is needed, essentially,
is a miniature circumvention system
to bootstrap the full system.
What makes rendezvous
different from general circumvention
are its different (generally more lenient) requirements,
which permit a larger solution space.
Because rendezvous is only a small fraction
of total communication volume,
and it happens relatively infrequently,
it~may use techniques that would be
too slow, expensive, or complicated
for real-time or bulk data transfer.
Rendezvous is separable and modular:
more than one method can be used,
and the methods do not necessarily need to bear any relation
to the circumvention techniques of the main system.
While the assumption of WebRTC permeates Snowflake's design,
its rendezvous modules are independent.
We~currently support two rendezvous methods in Snowflake:

\begin{figure}
\includegraphics{figures/rendezvous/rendezvous}
\caption{
The long-polling communication model of Snowflake rendezvous.
Proxies poll periodically to check for new clients.
When the broker makes a match,
the proxy gets the client's SDP offer,
then immediately re-connects to send back its SDP answer.
It~all happens during one round trip from the client's perspective.
}
\label{fig:rendezvous}
\end{figure}

\begin{description}
\item[Domain fronting]
In~this method, the client does an HTTPS exchange with the broker
through an intermediary web service such as a content delivery network (CDN),
setting the externally visible hostname
(the TLS Server Name Indication, or SNI)
to a ``front domain'' different from the broker's.
The CDN routes the HTTPS request to the broker not according to the TLS SNI
but rather the HTTP Host header, which, under TLS encryption,
reflects the broker's true hostname~\cite{Fifield2015a}.
A~censor cannot easily block domain-fronted rendezvous
without also blocking unrelated connections to the front domain,
which should be selected to have high value to the censor.
(But see \autoref{sec:fingerprinting} for features other than
the hostname that a censor might try to use.)
The well-known drawback of domain fronting
is the high cost of CDN bandwidth.
Because we use it only for rendezvous,
the cost is much less than if we were to use it
for all data transfer.

% "AMP cache rendezvous" https://gitlab.torproject.org/tpo/anti-censorship/pluggable-transports/snowflake/-/merge_requests/50
\item[AMP cache]
AMP is a framework for web pages written in a restricted dialect of HTML.
Part of the framework is a free-to-use
cache server~\cite{amp-cache}.
The cache fetches AMP-conformant web pages on demand,
which means that it is, effectively, a~restricted sort of HTTP proxy.
We~have a module that encodes rendezvous messages to AMP specifications,
allowing them to be exchanged with the broker via the AMP cache.
Rendezvous through the AMP cache is not easily blocked
without blocking the cache server as a whole.
This rendezvous method still technically requires domain fronting,
because the AMP cache protocol would otherwise expose the
broker's hostname in the TLS SNI,
but it increases the number of usable intermediaries and front domains.
\end{description}

Anything that can be persuaded to convey a message
of about 1500 bytes indirectly to the broker,
and return a response of about the same size,
can work as a rendezvous module.
% "Broker: investigate non-domain-fronting secure client / proxy registrations" https://bugs.torproject.org/tpo/anti-censorship/pluggable-transports/snowflake/25594
For example, encrypted DNS
% "DNS-based rendezvous for Snowflake" https://bugs.torproject.org/tpo/anti-censorship/pluggable-transports/snowflake/25874
or a chat bot
% "Example: there is a chat bot (say, Telegram), that acts as a broker." https://bugs.torproject.org/tpo/anti-censorship/pluggable-transports/snowflake/25594#note_2823395
would serve.
Though some systems (flash proxy was one)
may need only a single, outgoing rendezvous message,
Snowflake needs a two-way exchange,
to support the SDP offer and answer.
% Flash proxy email rendezvous would not work for Snowflake, because unidirectional.
% https://gitweb.torproject.org/flashproxy.git/tree/flashproxy-reg-email
% https://gitweb.torproject.org/flashproxy.git/tree/facilitator/fp-registrar-email

Rendezvous is not unique to Snowflake.
Other examples of rendezvous in circumvention include
the DEFIANCE Rendezvous Protocol~\cite[\S 3]{Lincoln2012a},
the facilitator interaction in flash proxy~\cite[\S 3]{Fifield2012a},
and the registration proxy in Conjure~\cite[\S 4.1]{Frolov2019b}.
A~key property of Snowflake and the mentioned systems
is that they do not rely on preshared secret information.
The client needs only to acquire the necessary software;
whatever additional information is required to establish a circumvention session
is exchanged dynamically, at runtime.
This stands in contrast to another class of systems in which,
prior to making a connection,
a~client must acquire some secret,
such as an IP address or password,
through an out-of-band channel
presumed to be unavailable to the censor---and
the system's blocking resistance depends on
keeping that information hidden from the censor.
A~corollary of the no-secret-information property
is that an adversary---the censor---is
at no special disadvantage in attacking the system.
The censor may download the client software,
run it, study its network connections---and
the system must maintain its blocking resistance despite this.
The disadvantage of a separate rendezvous step
is that it is one more thing to get right.
Not only the main circumvention channel
but also the rendezvous must resist blocking:
the system is only as strong as the weaker of the~two.

\subsection{Peer-to-peer connection establishment}
\label{sec:connection}

Now the client and the proxy connect to each other directly.
Even in the absence of censorship,
making a direct connection between two Internet peers is not always easy,
because of NAT (network address translation) and firewalls.
Snowflake clients and proxies alike run in diverse networks
with varying NATs and ingress policies.
Fortunately for us,
WebRTC is designed with this use case in mind,
and has built-in support for traversing NAT, in~the form of
ICE (Interactive Connectivity Establishment)~\cite{rfc8445},
a procedure for testing candidate pairs of peer network addresses
to find one that works.
ICE~makes use of third-party
STUN (Session Traversal Utilities for NAT)~\cite{rfc8489}
servers that, among other things,
enable a host to learn its external IP addresses.
The first part of ICE took place at the beginning of rendezvous,
when the client and proxy contacted STUN servers to gather
external address candidates and included them in their respective
SDP offer and answer.

There is no guarantee that two hosts will be able to make
a connection using the facilities of STUN alone.
Some address mapping and
filtering setups are simply incompatible.
In~such a case,
ICE would normally fall back to using
TURN (Traversal Using Relays around NAT)~\cite{rfc8656},
a~kind of UDP proxy.
Such a fallback would be problematic for Snowflake,
because the TURN relays themselves
would become a target of blocking by the censor.
% "Configure TURN servers for the proxy and/or client" https://bugs.torproject.org/tpo/anti-censorship/pluggable-transports/snowflake/25596
But Snowflake has an advantage most WebRTC applications do not.
Most WebRTC applications want to connect \emph{a particular} pair of peers,
whereas we are satisfied when a client can connect to \emph{any} proxy.
Snowflake clients and proxies self-measure their NAT type
and report it to the broker,
which takes NAT compatibility into account
and avoids cases that would require a fallback to TURN.

% "Investigate Snowflake proxy failures" https://bugs.torproject.org/tpo/anti-censorship/pluggable-transports/snowflake/33666#note_2595319
% "Okay here's a summary of what I've found: ..."

We condense the possible combinations of NAT and firewall features
that impact
a Snowflake client or proxy's
ability to make a peer-to-peer connection
into the following well-known variations:

% https://datatracker.ietf.org/doc/html/rfc3489#section-5
\begin{description}
\item[Full cone]
The same internal IP--port pair always maps to the same external port.
Any remote host may send a packet to an internal IP address and port by sending a packet to the
mapped external port.
\item[Restricted cone]
Like full cone,
but incoming packets
are allowed only if
there has recently been an outgoing packet
to the same remote IP address.
\item[Port-restricted cone]
Like restricted cone,
but incoming packets are allowed only if
there has recently been an outgoing packet
to the same remote IP--port pair.
\item[Symmetric]
The external port depends on both
the internal IP--port pair and the remote IP--port pair.
Incoming packets are allowed only if
there has recently been an outgoing
packet to the same remote address.
\end{description}

\begin{table}
\definecolor{Ycolor}{Gray}{14}
\definecolor{ncolor}{Gray}{13}
\newcommand{\Y}{\cellcolor{Ycolor}\ding{51}}
\newcommand{\n}{\cellcolor{ncolor}--}
\newcommand{\rotlabel}[1]{\rotatebox{30}{#1}}
% \vphantom is to make the labels take up vertical space;
% \rlap is so they don't expand the horizontal size of table columns.
\newcommand{\rot}[1]{\vphantom{\rotlabel{#1}}\rotlabel{\rlap{#1}}}
\centering
% Make normal cells taller by default.
\renewcommand{\arraystretch}{1.25}
% Tighten line spacing in \makecell cells.
\renewcommand\cellset{\renewcommand\arraystretch{0.8}\setlength\extrarowheight{0pt}}
\begin{tabular}{@{}rcccccl@{\hspace{0.5ex}}l@{}}
& % empty
\rot{No NAT} &
\rot{Full cone} &
\rot{Restricted cone} &
\rot{Port-restricted cone} &
\rot{Symmetric} &
&
\\
No NAT               & \Y & \Y & \Y & \Y & \Y & \multirow{3}{*}{\kern-\tabcolsep\kern0.5ex\footnotesize\(\left.\kern-\nulldelimiterspace\rule[-19pt]{0pt}{38pt}\right\}\)} & \multirow{3}{*}{\footnotesize\makecell[l]{unrestricted\\proxy}} \\
Full cone            & \Y & \Y & \Y & \Y & \Y & \\
Restricted cone      & \Y & \Y & \Y & \Y & \Y & \\
Port-restricted cone & \Y & \Y & \Y & \Y & \n & \multirow{2}{*}{\kern-\tabcolsep\kern0.5ex\footnotesize\(\left.\kern-\nulldelimiterspace\rule[-12pt]{0pt}{24pt}\right\}\)} & \multirow{2}{*}{\footnotesize\makecell[l]{restricted\\proxy}} \\
Symmetric            & \Y & \Y & \Y & \n & \n & \\[\dimexpr 0.5ex - \dimexpr 0.5\dimexpr\arraystretch\normalbaselineskip]
% \hfill hack to make \upbracefill work with colortbl:
% https://tex.stackexchange.com/questions/202138/upbracefill-filling-entire-tabular-cell-and-package-colortbl#comment474604_202143
                     & \multicolumn{4}{@{~}c@{~}}{\footnotesize\def\hfill{\hskip 0pt plus 1filll}\upbracefill} & \clap{\footnotesize\def\hfill{\hskip 0pt plus 1filll}\upbracefill} & \\
                     & \multicolumn{4}{c}{\footnotesize\makecell{unrestricted\\client}} & \clap{\footnotesize\makecell{restricted\\client}} \\
\end{tabular}
\caption{
Pairwise compatibility of NAT variants,
using the facilities of STUN alone
(no fallback to TURN).
The incompatible cases are when one peer's NAT is symmetric
and the other's is symmetric or port-restricted cone.
Note the asymmetry in what NAT variants are ``restricted''
in client and proxy.
}
\label{tab:nat-matching}
\end{table}

\autoref{tab:nat-matching}
shows the pairwise compatibility of NAT variations.
As~the incompatible cases always involve a symmetric NAT,
we further simplify matching by categorizing the variations into the two types
\firstterm{unrestricted} (works with most other NATs) and
\firstterm{restricted} (works only with more permissive NATs).
Unrestricted proxies may be matched with any client;
restricted proxies may be matched only with unrestricted clients.
The broker prefers to match unrestricted clients with restricted proxies,
% https://gitlab.torproject.org/tpo/anti-censorship/pluggable-transports/snowflake/-/blob/9edaee65470a1483bbdbe984e5e15a885f1e95d2/broker/ipc.go#L236
in~order to conserve unrestricted proxies
for the clients that need them.
Symmetric NAT is always considered restricted,
but port-restricted cone NAT differs
depending on the peer:
for proxies it is restricted, but
for clients it is unrestricted.
The asymmetric categorization is an approximation
to help conserve unrestricted proxies
for clients with symmetric NATs.
Though it creates the potential for an incompatible match,
we believe this to be uncommon in practice.
In~case of a connection failure,
clients re-rendezvous and try again.

To self-assess their NAT type,
clients use the NAT behavior discovery feature of STUN~\cite{rfc5780}.
% "Use STUN to determine NAT behaviour of peers" https://bugs.torproject.org/tpo/anti-censorship/pluggable-transports/snowflake/34129
% "Add utility to help user discover their NAT type" https://github.com/pion/stun/issues/8
Proxies cannot use the same technique,
because the necessary STUN features are not exposed
to JavaScript.
% "Have a remote probe service to test snowflake proxy NAT compatability" https://bugs.torproject.org/tpo/anti-censorship/pluggable-transports/snowflake/40013
Instead,
we adapt a technique from MassBrowser~\cite[\S \mbox{V-A}]{Nasr2020a}:
we~run a centralized, always-on WebRTC testing peer
behind a simulated symmetric NAT.
Proxies try connecting to this peer:
if~the connection succeeds, the proxy's type is unrestricted;
otherwise it is restricted.

While the proxy is connecting to its client,
% "While": https://gitlab.torproject.org/tpo/anti-censorship/pluggable-transports/snowflake/40228
it also connects to the bridge.
This connection
uses WebSocket~\cite{rfc6455}, which
offers a TCP-like, client--server connection
layered on HTTPS.
The choice of protocol for the proxy--bridge link is arbitrary,
and could be changed
without affecting the rest of the system.
It does not need to be resist blocking,
it~just needs to be available to JavaScript code in web browsers.
WebRTC, for example, would work for this link too.

\subsection{Data transfer}
\label{sec:data-transfer}

No~complicated processing takes place at the proxy.
The main value of a Snowflake proxy is its IP address:
it~gives the client a peer to connect to that is not on the censor's address blocklist.
Having provided that,
the proxy assumes a role of pure data transfer.

Snowflake uses a stack of nested protocol layers.
We~will walk though the layers and describe the purpose of each.

\bigskip

\noindent
\begin{tabular}{@{}l@{\,}l@{}l@{\,}l}
UDP & \rdelim\}{3}{*} & \multirow{3}{5em}{WebRTC data channel} & \rdelim\}{3}{*}[\,ephemeral, per proxy]\\
DTLS \\
SCTP \\
KCP & \rdelim\}{2}{*} & \multirow{2}{*}{Turbo Tunnel} & \rdelim\}{3}{*}[\,persistent, per session] \\
smux \\
\multicolumn{3}{@{}l}{Tor protocol} \\
\multicolumn{4}{@{}l}{application streams} \\
\end{tabular}

\bigskip

\noindent
This is the stack for the client--proxy link,
which is the place where WebRTC is used, and which is
exposed to observation by the censor (\autoref{fig:architecture}).
The stack for the proxy--bridge link is the same,
but with WebSocket in place of the
WebRTC data channel at the top.
The layers marked ``ephemeral'' are skimmed off
and replaced as proxies come and~go.
The layers marked ``persistent'' are instantiated once
in each circumvention session,
hold long-term state,
and are end-to-end between client and bridge.

The connection between a client and its proxy is
a WebRTC data channel~\cite{rfc8831},
which provides a way to send arbitrary binary messages between peers.
A~data channel is its own stack of three protocols:
UDP for network transport,
DTLS (Datagram TLS)
for confidentiality and integrity, and
SCTP (Stream Control Transmission Protocol)
for delimiting message boundaries
and other features like congestion control.
Working UDP port numbers will have been discovered
using ICE in the previous phase.
The peers authenticate one another
at the DTLS layer using certificate fingerprints
that were exchanged during rendezvous~\cite[\S 5.1]{rfc8842}.

Data channels are well-suited to Snowflake's needs.
(The specification even lists circumvention as a use case~\cite[\S 3.2]{rfc8831}.)
But data channels are not the only option:
WebRTC also offers \firstterm{media streams}
for unreliable transport of real-time audio and video.
Which of these is used may be a fingerprinting vector.
We~will take up this topic in \autoref{sec:fingerprinting}.

If~clients only ever used one proxy,
a~WebRTC data channel alone would be sufficient.
But a Snowflake proxy might
disappear at any moment,
and when that happens, its data channel goes with~it.
If~the client was in the middle of a long download,
for example, it should be possible to resume the download
without interruption after rendezvousing with a new proxy.
For this we need a shared notion of session state that exists
at the client and the bridge, not tied to any temporary proxy.
A~lack of session continuity across proxy failures
had been an unsolved problem in flash proxy~\cite[\S 5.2]{Fifield2012a}.

We~adopt the
Turbo Tunnel design pattern~\cite{Fifield2020a}
and insert a userspace
session and reliability protocol
between the ephemeral proxy data channels
and the client's own application streams.
% "[anti-censorship-team] Turbo Tunnel in Snowflake" https://lists.torproject.org/pipermail/anti-censorship-team/2020-February/000059.html
This part of the protocol stack
outlives any single proxy; it~belongs to
the client and the bridge.
Its primary function is to attach sequence numbers and acknowledgements
to packets of data,
so~that both ends know what parts of the data stream
need to be retransmitted after a temporary loss of proxy connectivity.
The client tags its traffic
with a random session identifier string that remains
consistent throughout a session,
which the bridge uses to index a map of session variables.
For the inner session layer we use a combination of
KCP~\cite{kcp} and
smux~\cite{smux}.
KCP provides reliability,
and smux detects the end of idle sessions and terminates them.
KCP and smux have shown their worth in other deployments,
and are easy to program,
but there is nothing about them on which we depend essentially.
Any other transport protocol that provides the necessary features
and can be implemented in userspace would~do,
such as QUIC, TCP, or (another layer~of) SCTP.
We~prototyped successfully with QUIC before deciding on KCP/\allowbreak smux.

% Not going to get into how we currently use reliable, ordered (TCP-like) data
% channels, but plan to switch to unreliable, unordered (UDP-like) data
% channels, a better fit for the underlying datagram-oriented Turbo Tunnel
% layer.
%
% "turn off reliable mode for WebRTC DataChannel" https://gitlab.torproject.org/tpo/anti-censorship/pluggable-transports/snowflake/-/merge_requests/109
% "Snowflake is currently using network resource in a so suboptimal way..." https://bugs.torproject.org/tpo/anti-censorship/pluggable-transports/snowflake/40251#note_2891751

Snowflake can be seen as an instance of the
``untrusted messengers'' model of Feamster et~al.~\cite[\S 3]{Feamster2003a}:
our \firstterm{proxies} and \firstterm{bridge} correspond to their
\firstterm{messengers} and \firstterm{portal}.
Proxies are tasked with delivering the client's data to the bridge,
but are not permitted to tamper with or inspect~it,
which necessitates an inner,
end-to-end secure protocol between the client and the bridge.
In~our deployment, this is Tor protocol.
After removing the WebSocket and Turbo Tunnel layers,
the Snowflake bridge feeds the client's Tor streams
into a Tor bridge running on the same host.
The use of Tor is an implementation choice, not a requirement---many
other protocols would work in its place.
Tor has the nice quality that
not even the bridge
sees the plaintext of client streams.
But Tor also has certain drawbacks,
which we will comment on in
\autoref{sec:future}.

\section{Protocol fingerprinting}
\label{sec:fingerprinting}

% https://gitlab.torproject.org/tpo/anti-censorship/pluggable-transports/snowflake/-/wikis/Fingerprinting

Snowflake leans heavily into the ``address blocking'' side of circumvention,
but the ``content blocking'' part matters too.
The goal, as~always, is to make circumvention traffic
difficult to distinguish from other traffic the censor cares not to block.
Snowflake is inherently tied to WebRTC,
and can only be effective against a censor
that is not willing to block WebRTC protocols wholesale.
But even within that scope,
there are many variations in \emph{how}
WebRTC is implemented and used,
which, if~not carefully considered, might enable a censor
to selectively block only Snowflake,
while leaving other uses of WebRTC undisturbed.
Unfortunately for the circumvention developer,
the richness of WebRTC protocols
affords a large attack surface for fingerprinting.
Not only that, WebRTC leaves the details of
signaling---in~which peers exchange information
needed to set up a connection,
corresponding to Snowflake rendezvous---unspecified~\cite[\S 3]{rfc8825},
leaving every application to invent its own mechanism.
% "The choice of protocols for client-server and inter-server signaling, and the definition of the translation between them, are outside the scope of the WebRTC protocol suite described in this document."
% https://www.rfc-editor.org/rfc/rfc8829.html#section-3.1: "JSEP does not specify a particular signaling model or state machine, other than the generic need to exchange session descriptions in the fashion described by [RFC3264] (offer/answer)..."

As~WebRTC is designed for the web,
most implementations of WebRTC are embedded in web browsers,
and are not easily removed from that context.
Snowflake originally used a WebRTC library extracted from Chromium,
but that eventually proved unworkable for cross-platform deployment.
Since~2019, Snowflake has used Pion~\cite{pion-webrtc},
% "Evaluate pion WebRTC" https://bugs.torproject.org/tpo/anti-censorship/pluggable-transports/snowflake/28942
an independent implementation of WebRTC
not tied to any browser.
This is both good and bad.
The good is greater agility and less development friction,
and a working relationship with upstream developers
that enables us to get fingerprinting-related changes made;
we~would not be where we are today without~it.
The bad is that the WebRTC fingerprint of Pion
does not automatically match that of the mainly browser-originated
WebRTC that Snowflake aims to blend in with.

The following is a list of fingerprinting concerns
that bear on Snowflake, together with
how we have tried to address them.
The existence of a fingerprinting vulnerability
does not automatically invalidate a circumvention system:
censorship and circumvention are a dialog,
and even among demonstrable vulnerabilities,
some are more and some are less practical for a censor to take advantage~of.
The important thing is to have a solid foundation;
minor flaws may be patched up as necessary.

\begin{description}
\item[Selection of STUN servers]
It~is not unusual for a WebRTC application to use STUN,
but the choice of what STUN servers to use is up to the application.
Running dedicated STUN servers just for Snowflake would not work,
because a censor would experience no collateral harm in
simply blocking them by IP address.
Our deployment uses a pool of public STUN servers
that are used in applications other than circumvention,
filtered for those that support the NAT behavior discovery feature
described in \autoref{sec:connection}.
The client chooses a random subset of servers from the pool
when it makes a connection;
this is because not every STUN server is accessible
under every censor.
% I went to check stun.l.google.com for blocking in China,
% but OONI Probe does not measure that server as of v3.17.1:
% https://github.com/ooni/probe/issues/2417#issuecomment-1468478811

\item[Format of STUN messages]
STUN is most often deployed over plaintext UDP,
which leaves its messages open to inspection
and potential fingerprinting.
STUN messages consist of a fixed header
followed by a variable-length list of ordered
attributes~\cite[\S 5]{rfc8489}.
What attributes appear,
and their order,
depends on the STUN implementation
and how the application uses it.

We have not done anything in particular
to disguise STUN messages.
Though plaintext UDP is the most common,
STUN specifies other transports,
including encrypted ones like DTLS.
These may be options for Snowflake in the future---of~course,
only if they are common enough that their use
does not stick out on its own.
% "Investigate if STUN over TCP/TLS is beneficial to us" https://bugs.torproject.org/tpo/anti-censorship/pluggable-transports/snowflake/40240

\item[Rendezvous]
Because the rendezvous methods of
\autoref{sec:rendezvous}
are modular,
each one needs a separate justification
as to why it should be difficult to block.
Besides that, they must be implemented in a way
that does not expose accidental distinguishers.
For example, the domain fronting and AMP cache rendezvous methods
use HTTPS, which is TLS,
which means TLS fingerprinting is a concern~\cite[\S 5.1]{Fifield2015a}.
Snowflake, like many circumvention systems,
uses the uTLS package~\cite[\S VII]{Frolov2019a}
to get a client TLS fingerprint that is randomized or that imitates common browsers.
See \autoref{sec:block-ir} for an account of when
domain fronting rendezvous was briefly blocked in Iran,
because we were slow in activating uTLS.

Though each rendezvous method may be difficult to block in itself,
a~censor might combine a low-confidence detection of rendezvous
with features from other phases of the Snowflake data exchange
to strengthen its guess.

\item[DTLS]
The outermost layer of a WebRTC data connection,
the protocol directly exposed to a censor,
is DTLS (Datagram TLS) over UDP.
DTLS is an adaptation of TLS~\cite[\S 1]{rfc9147} to the datagram setting,
and therefore inherits the fingerprinting concerns of TLS~\cite{Frolov2019a}.
TLS/DTLS fingerprinting may involve, for example,
inspecting ClientHello messages to see what
ciphersuites and extensions are used,
and their order. It~may be that a certain combination
is specific to a particular implementation of a circumvention system,
and may therefore be blocked at low cost.

Due to practical considerations,
Snowflake's defenses to DTLS fingerprinting are not very robust,
and are reactive rather than proactive.
In~the realm of TLS one may use uTLS,
but there is as yet no equivalent of uTLS for DTLS.
The present way of altering DTLS fingerprints in Snowflake
is to submit a pull request upstream to Pion
whenever a fingerprint feature used for blocking is identified.
\autoref{sec:block-ru} documents how this has happened twice already,
in response to blocking in Russia.

% For reference, fingerprinting changes upstreamed to Pion:
% * IP addresses as SNI values
%   https://bugs.torproject.org/tpo/anti-censorship/pluggable-transports/snowflake/40014#note_2764715
%   https://github.com/pion/dtls/issues/406
%   https://github.com/pion/dtls/pull/407
% * supported_groups in Server Hello
%   https://bugs.torproject.org/tpo/anti-censorship/pluggable-transports/snowflake/40014#note_2765074
%   https://github.com/pion/dtls/issues/409
%   https://github.com/pion/dtls/pull/410
% * Server sending Hello Verify Request
%   https://bugs.torproject.org/tpo/anti-censorship/pluggable-transports/snowflake/40014#note_2764715
%   https://gitlab.torproject.org/tpo/applications/tor-browser-build/-/merge_requests/637
%   https://bugs.torproject.org/tpo/anti-censorship/pluggable-transports/snowflake/40249
%   https://github.com/pion/dtls/pull/513
%   https://github.com/pion/webrtc/pull/2407
%
% Not fingerprinting but also upstreamed:
% * NAT behavior detection
%   https://github.com/pion/stun/issues/8
%   https://github.com/pion/stun/pull/33

\item[Data channel or media stream]
Besides data channels, WebRTC offers \firstterm{media streams},
in line with its intended purpose of enabling real-time
audio and video communication.
Though both are encrypted,
data channels and media streams are externally distinguishable
because they use different containers.
Data channels use DTLS,
and media streams use DTLS-SRTP;
that is, the Secure Real-Time Transport Protocol
with a DTLS key exchange~\cite[\S 4.3]{rfc8827}.

Data channels are a closer match to Snowflake's communication model:
media streams are meant to contain encoded audio and video,
not arbitrary binary data.
But the use of DTLS rather than DTLS-SRTP could become
a significant feature if most other WebRTC applications use media streams.
Although it would be less convenient,
it would be possible to adapt the WebRTC link between
the client and its proxy
to use a media stream rather than a data channel,
either by modulating binary data into a well-formed encoded
audio or video signal in the manner~of, say,
Stegozoa~\cite[\S 3.3]{Figueira2022a},
or by directly replacing the ciphertext of SRTP packets,
as in Protozoa~\cite[\S 4.4]{Barradas2020a}.
% See idea about WebRTC Encoded Transform: https://lists.torproject.org/pipermail/anti-censorship-team/2023-February/000284.html

\end{description}

Protocol fingerprinting
is~where most research on detecting Snowflake has focused.
Fifield and Gil Epner~\cite{arxiv.1605.08805}
studied the network traffic of WebRTC applications,
with the goal of finding fingerprinting pitfalls
that might affect Snowflake, at~that time in early development.
Frolov et~al.~\cite[\S \mbox{V-C}]{Frolov2019a}
observed that the unprotected TLS fingerprint
of domain fronting rendezvous was distinctive,
and introduced the uTLS package that Snowflake
now uses to protect it.
MacMillan et~al.~\cite{arxiv.2008.03254}
focused on the DTLS handshake,
comparing Snowflake to three other WebRTC applications.
They correctly anticipated features
of the Pion DTLS handshake
that would later actually be used
to block Snowflake in Russia;
see more details in \autoref{sec:block-ru}.

\begin{figure*}[t]
\includegraphics{figures/users/users-global}
\caption{
Estimated average simultaneous Snowflake users and bandwidth by day.
}
\label{fig:client-counts}
\end{figure*}

Chen et~al.~\cite{Chen2023a}
combined features
of rendezvous and DTLS
in order to reduce false positives.
Their classifier begins
by looking for DNS queries for
STUN servers and front domains typically used by Snowflake clients.
They then apply a machine learning classifier
to features of a subsequent DTLS handshake.
The authors acknowledge that DTLS fingerprinting
is fragile, as~the DTLS fingerprint is, in~principle,
controllable by the application.
The DNS prefilter may perhaps be mitigated
by alternative rendezvous methods (\autoref{sec:rendezvous}),
or~by smarter selection of STUN servers.
Xie et~al.~\cite{Xie2023a} trained a decision tree on
packet size, direction, latency, and bandwidth features, with the aim of
distinguishing Snowflake's domain fronting rendezvous
from other forms of HTTPS.
A~challenge in classifying rendezvous flows
is that they do not consist of many packets,
limiting the number of features a classifier has to work with.
Their lowest reported false positive rate of 0.25\%~is,
in~our opinion, unworkably high,
given the low base rate of Snowflake rendezvous connections.

Wails et~al.~\cite{Wails2024a}
criticize past research on classification of circumvention systems,
saying that accuracy claims do not hold up
with the low base rates of circumvention traffic in practice.
% IV-D: "Despite the prima facie acceptable performance of these
% classifiers ... we argue that these results *do not* accurately
% reflect a censor's ability to detect obfs4 under realistic conditions."
They develop classifiers based on deep learning
that improve on the state of the art,
applying them to Snowflake rendezvous and data transfer,
but find them still to be prohibitively imprecise with realistic base rates.
% V-C: "While it is the case that deep learning improves performance,
% the false positive rates are still prohibitively high to scale to
% realistic base rates. Fig. 5 plots Prec^λ as a function of the base
% rate λ. For more realistic base rates, such as λ > 1 × 10^6, the
% precision attained by any of the classifiers is near-zero."
They propose to reduce false positives by combining
multiple observations per IP address---classifying hosts,
not flows---and suggest that Snowflake's lack of
fixed proxies mitigates against this enhancement.
% VII: "One way to mitigate the effects of host-based analysis is to
% design circumvention systems to use multiple ephemeral bridges
% over time rather than a few long-term static bridges, similar
% the design of Snowflake."

\section{Experience}
\label{sec:experience}

Snowflake has now been in operation for a few years.
In~lieu of a forward-looking evaluation,
here we take a look back
at the history of our deployment
and reflect on the experience.

\subsection{Client counts and bandwidth}
\label{sec:clients}

% Excerpts from https://gitlab.torproject.org/tpo/network-health/metrics/timeline:
% |2017-01-24|||snowflake|Tor Browser 7.0a1 released, including Snowflake for GNU/Linux only.|[blog post](https://blog.torproject.org/blog/tor-browser-70a1-released)||
% |2017-08-08|||snowflake|Tor Browser 7.5a4 released, including Snowflake for macOS.|[blog post](https://blog.torproject.org/blog/tor-browser-75a4-released) [issue](https://bugs.torproject.org/tpo/applications/tor-browser/22831)||
% |2018-03-26 20:43:42|||snowflake|Release of Tor Browser 8.0a5. Improves snowflake client performance.|[blog post](https://blog.torproject.org/tor-browser-80a5-released) [ticket](https://bugs.torproject.org/tpo/anti-censorship/pluggable-transports/snowflake/21312)||
% |2019-10-01|||snowflake|Release of Tor Browser 9.0a7, the first release that has Snowflake for Windows.|[blog post](https://blog.torproject.org/new-release-tor-browser-90a7) [ticket](https://bugs.torproject.org/tpo/anti-censorship/pluggable-transports/snowflake/25483)||
% |2020-05-22 19:51:29|||snowflake|Release of Tor Browser 9.5a13, the first release with Turbo Tunnel session persistence features for Snowflake. There is a spike in estimated users on 2020-05-21 and 2020-05-22, which appears to be an artifact.|[blog post](https://blog.torproject.org/new-release-tor-browser-95a13) [ticket](https://bugs.torproject.org/tpo/applications/tor-browser/34043) [users graph](https://metrics.torproject.org/userstats-bridge-transport.html?start=2020-03-01&end=2020-08-01&transport=snowflake)||
% |2020-06-02 18:09:48|||snowflake|Release of Tor Browser 10.0a1, the first release with Snowflake for Android.|[blog post](https://blog.torproject.org/new-release-tor-browser-100a1) [ticket](https://bugs.torproject.org/tpo/applications/tor-browser/30318)||
% |2020-06-25|2020-06-25||snowflake|One- or two-day spike in estimated Snowflake users. It resembles the spike that occurred around the time of the Turbo Tunnel release of Tor Browser 9.5a13 on 2020-05-22.|[users graph](https://metrics.torproject.org/userstats-bridge-transport.html?start=2020-03-01&end=2020-08-01&transport=snowflake)|X|
% |2020-08-19|||snowflake|Release of Tor Browser 10.0a5, which added added the ability to do NAT behavior discovery to the Snowflake client.|[blog post](https://blog.torproject.org/new-release-tor-browser-100a5/) [issue](https://bugs.torproject.org/tpo/applications/tor-browser-build/40016)||
% |2020-10-29|||snowflake|Release of Snowflake WebExtension 0.5.0, with a NAT type self-test.|[archive](https://archive.org/details/snowflake-webextension-0.5.0) [issue](https://bugs.torproject.org/tpo/anti-censorship/pluggable-transports/snowflake/40013)||
% |2020-11-17|||snowflake|Release of Snowflake WebExtension 0.5.2, with a fix to the NAT type self-test.|[archive](https://archive.org/details/snowflake-webextension-0.5.2) [merge request](https://gitlab.torproject.org/tpo/anti-censorship/pluggable-transports/snowflake-webext/-/merge_requests/9) [comment](https://bugs.torproject.org/tpo/anti-censorship/pluggable-transports/snowflake/40013#note_2716071)||
% |2021-01-12|||snowflake|Release of Orbot 16.4.0-RC-1-tor-0.4.4.6, first release with Snowflake client support.|[release](https://github.com/guardianproject/orbot/releases/tag/16.4.0-RC-1-tor-0.4.4.6)||
% |2021-02-23|||snowflake|Release of Orbot 16.4.1-BETA-2-tor.0.4.4.6, with experimental Snowflake proxy support.|[release](https://github.com/guardianproject/orbot/releases/tag/16.4.1-BETA-2-tor.0.4.4.6)||
% |2021-07-06 16:56:37|||snowflake|Release of Tor Browser 10.5, first stable release that includes Snowflake.|[blog post](https://blog.torproject.org/new-release-tor-browser-105)||
% |2021-12-01|ongoing|ru||Blocking of Tor directory authorities, relays, default obfs4 bridges, meek-azure, and Snowflake in some ISPs in Russia. There was a temporary cease of blocking for less than a day starting on 2021-12-08.|[NTC thread](https://ntc.party/t/ooni-reports-of-tor-blocking-in-certain-isps-since-2021-12-01/1477) [BBS thread](https://github.com/net4people/bbs/issues/97) [issue](https://bugs.torproject.org/tpo/community/support/40050) [blog post](https://blog.torproject.org/tor-censorship-in-russia/) [OONI report](https://ooni.org/post/2021-russia-blocks-tor/#blocking-of-the-tor-network)||
% |2021-12-14|||snowflake|Release of Tor Browser 11.5a1, with an altered DTLS fingerprint in Snowflake to counteract blocking in Russia.|[blog post](https://blog.torproject.org/new-release-tor-browser-115a1/) [issue](https://bugs.torproject.org/tpo/applications/tor-browser-build/40393) [NTC post](https://ntc.party/t/ooni-reports-of-tor-blocking-in-certain-isps-since-2021-12-01/1477/59)||
% |2021-12-20|||snowflake|Release of Tor Browser 11.0.3, with an altered DTLS fingerprint in Snowflake to counteract blocking in Russia.|[blog post](https://blog.torproject.org/new-release-tor-browser-1103/) [issue](https://bugs.torproject.org/tpo/applications/tor-browser-build/40393) [NTC post](https://ntc.party/t/ooni-reports-of-tor-blocking-in-certain-isps-since-2021-12-01/1477/59)||
% |2022-01-25 17:41:00|||snowflake|Switched the snowflake bridge to a temporary load-balanced staging server. Debugged connection problems until 2022-01-25 18:47:00.|[issue](https://bugs.torproject.org/tpo/tpa/team/40598#note_2772287) [comment](https://bugs.torproject.org/tpo/anti-censorship/pluggable-transports/snowflake/40095#note_2772325) [post](https://forum.torproject.net/t/tor-relays-how-to-reduce-tor-cpu-load-on-a-single-bridge/1483/16) [comment](https://github.com/net4people/bbs/issues/103#issuecomment-1033067920)||
% |2022-03-16 16:51:35|||snowflake|Moved Snowflake traffic to the interim bridge running instances flakey1–flakey8.|[comment](https://bugs.torproject.org/tpo/tpa/team/40664#note_2787624)||
% |2022-05-06 12:14:51|||snowflake|Upgraded the network uplink of the Snowflake bridge from 1 Gbps to 10 Gbps.|[issue](https://bugs.torproject.org/tpo/anti-censorship/pluggable-transports/snowflake/40138)||
% |2022-06-27|||snowflake|Deployed version 0.6.0 of the Snowflake WebExtension. The main feature added in this release was support for more than one bridge. It had a bug that caused it to stop reporting client IP addresses, which are used for metrics purposes by the bridge.|[archive](https://archive.org/details/snowflake-webextension-0.6.0) [merge request](https://gitlab.torproject.org/tpo/anti-censorship/pluggable-transports/snowflake-webext/-/merge_requests/29) [issue](https://bugs.torproject.org/tpo/anti-censorship/pluggable-transports/snowflake-webext/82)||
% |2022-07-14|||bridge|Release of Tor Browser 11.5, with a new feature of automatic censorship circumvention configuration.|[blog post](https://blog.torproject.org/new-release-tor-browser-115/)||
% |2022-09-21|ongoing|ir||Protests and daily Internet shutdowns in Iran.|[OONI report](https://ooni.org/post/2022-iran-blocks-social-media-mahsa-amini-protests/) [BBS thread](https://github.com/net4people/bbs/issues/125)||
% |2022-10-03 12:50:34|||snowflake|Deployment of Snowflake broker to reject proxies that do not support multiple bridges.|[issue](https://bugs.torproject.org/tpo/anti-censorship/pluggable-transports/snowflake/40193) [issue](https://bugs.torproject.org/tpo/anti-censorship/team/95)||
% |2022-10-04 17:15:00|||snowflake|Snowflake rendezvous blocked by TLS fingerprint in Iran.|[issue](https://bugs.torproject.org/tpo/anti-censorship/pluggable-transports/snowflake/40207) [BBS thread](https://github.com/net4people/bbs/issues/131)||
% |2022-10-12|||snowflake|Release of Tor Browser 11.5.4. Adds uTLS TLS camouflage support for Snowflake, making a manual configuration possible to circumvent recent TLS blocking in Iran.|[blog post](https://blog.torproject.org/new-release-tor-browser-1154/) [BBS comment](https://github.com/net4people/bbs/issues/131#issuecomment-1280391051)||
% |2022-10-17 15:52:00||ir|snowflake|Enabled uTLS for Snowflake in Iran in the Circumvention Settings API, using the `hellochrome_auto` fingerprint.|[comment](https://bugs.torproject.org/tpo/anti-censorship/team/96#note_2844378) [merge request](https://gitlab.torproject.org/tpo/anti-censorship/rdsys-admin/-/merge_requests/6)||
% |2022-10-20 15:16:00|||snowflake|Release of Orbot for Android 16.6.3-BETA-2-tor.0.4.7.10. Adds uTLS TLS camouflage support for Snowflake, making it possible to circumvent recent TLS blocking in Iran.|[release](https://github.com/guardianproject/orbot/releases/tag/16.6.3-BETA-2-tor.0.4.7.10) [announcement](https://github.com/net4people/bbs/issues/125#issuecomment-1285897627)||
% |2022-10-27|||snowflake|Release of Tor Browser 11.5.6. Fixes the problem that prevented Snowflake from working in 11.5.5, and enables uTLS TLS camouflage support by default for Snowflake.|[blog post](https://blog.torproject.org/new-release-tor-browser-1156/) [issue](https://bugs.torproject.org/tpo/applications/tor-browser-build/40665)||
% |2022-11-01||ir|snowflake|Orbot begins a gradual release rollout of version 16.6.3-RC-1-tor.0.4.7.10, which has TLS fingerprint changes to make Snowflake work in Iran again.|[release](https://github.com/guardianproject/orbot/releases/tag/16.6.3-RC-1-tor.0.4.7.10)||
% |2022-12-01|||snowflake|Release of Tor Browser 12.0a5, the first release to contain both the snowflake-01 and snowflake-02 bridges.|[issue](https://bugs.torproject.org/tpo/applications/tor-browser-build/40674) [announcement](https://lists.torproject.org/pipermail/tor-announce/2022-December/000256.html) [BBS comment](https://github.com/net4people/bbs/issues/152#issuecomment-1336220171)||
% |2022-12-07|||snowflake|Release of Tor Browser 12.0, the first stable release to contain both the snowflake-01 and snowflake-02 bridges.|[issue](https://bugs.torproject.org/tpo/applications/tor-browser-build/40674) [blog post](https://blog.torproject.org/new-release-tor-browser-120/) [BBS comment](https://github.com/net4people/bbs/issues/152#issuecomment-1342800169) [NTC comment](https://ntc.party/t/second-snowflake-bridge-available-for-testing/3445/2)||
% |2023-01-16|2023-01-24|ir|moat snowflake|The domain name cdn.sstatic.net, which is used by Snowflake and Moat, is blocked in some ISPs in Iran.|[comment](https://bugs.torproject.org/tpo/anti-censorship/team/115#note_2873040)||
% |2023-01-31|2023-02-01|ir|moat snowflake|The domain name cdn.sstatic.net, which is used by Snowflake and Moat, is again blocked in some ISPs in Iran.|[comment](https://bugs.torproject.org/tpo/anti-censorship/team/115#note_2876012)||
% |2023-02-08|2023-02-13|ir|moat snowflake|The domain name cdn.sstatic.net, which is used by Snowflake and Moat, is again blocked in some ISPs in Iran.|[comment](https://bugs.torproject.org/tpo/anti-censorship/team/115#note_2883298) [OONI chart](https://explorer.ooni.org/chart/mat?probe_cc=IR&since=2023-01-23&until=2023-03-01&time_grain=day&axis_x=measurement_start_day&test_name=web_connectivity&domain=cdn.sstatic.net)||
% |2023-02-15|||snowflake|Release of Tor Browser 12.0.3. Has a change to the Snowflake DTLS fingerprint (removes Hello Verify Request) to mitigate reported blocking in Russia.|[blog post](https://blog.torproject.org/new-release-tor-browser-1203/) [comment about Hello Verify Request](https://bugs.torproject.org/tpo/anti-censorship/censorship-analysis/40030#note_2823140) [Snowflake merge request](https://gitlab.torproject.org/tpo/anti-censorship/pluggable-transports/snowflake/-/merge_requests/134) [Tor Browser merge request](https://gitlab.torproject.org/tpo/applications/tor-browser-build/-/merge_requests/637)||
% |2023-02-19|2023-02-19|ir|moat snowflake|The domain name cdn.sstatic.net, which is used by Snowflake and Moat, is again blocked in some ISPs in Iran.|[comment](https://bugs.torproject.org/tpo/anti-censorship/team/115#note_2883298) [OONI chart](https://explorer.ooni.org/chart/mat?probe_cc=IR&since=2023-01-23&until=2023-03-01&time_grain=day&axis_x=measurement_start_day&test_name=web_connectivity&domain=cdn.sstatic.net)||
% |2023-02-22|2023-02-22|ir|moat snowflake|The domain name cdn.sstatic.net, which is used by Snowflake and Moat, is again blocked in some ISPs in Iran.|[comment](https://bugs.torproject.org/tpo/anti-censorship/team/115#note_2883298) [OONI chart](https://explorer.ooni.org/chart/mat?probe_cc=IR&since=2023-01-23&until=2023-03-01&time_grain=day&axis_x=measurement_start_day&test_name=web_connectivity&domain=cdn.sstatic.net)||
% |2023-03-13 19:46:07|||snowflake|Restarted snowflake-02 bridge for a bugfix.|[comment](https://bugs.torproject.org/tpo/anti-censorship/pluggable-transports/snowflake/40262#note_2886032) [issue](https://bugs.torproject.org/tpo/anti-censorship/pluggable-transports/snowflake/40260)||
% |2023-03-13 20:17:54|||snowflake|Restarted snowflake-01 bridge for a bugfix.|[comment](https://bugs.torproject.org/tpo/anti-censorship/pluggable-transports/snowflake/40262#note_2886041) [issue](https://bugs.torproject.org/tpo/anti-censorship/pluggable-transports/snowflake/40260)||
% |2023-03-15|||snowflake|Release of Orbot for Android v17 BETA 2. First release of Orbot to include the snowflake-02 bridge along with the existing snowflake-01. Has a change to the Snowflake DTLS fingerprint (removes Hello Verify Request) to mitigate reported blocking in Russia.|[release](https://github.com/guardianproject/orbot/releases/tag/17.0.0-BETA-2-tor.0.4.7.11) [Orbot commit adding snowflake-02](https://github.com/guardianproject/orbot/commit/c3f6ee18f17770a5904ad19c3cd24b9c8dcb3885) [IPtProxy commit upgrading Snowflake](https://github.com/tladesignz/IPtProxy/commit/5d0654a6a1439c05d3ee52b2b351b5df1ff3f6dc)||

Snowflake became available to end users gradually,
reflecting a long development process.
Development began in late 2015,
% 2015-10-01 initial commit in go-webrtc https://github.com/keroserene/go-webrtc/commit/a044c5aaa6cd8b7c66ca7863e35e1f1931677fc6
% 2015-12-22 initial commit in snowflake https://gitlab.torproject.org/tpo/anti-censorship/pluggable-transports/snowflake/-/commit/41c7613db85f6c1e8d13ea3639fb35d71f6ad942
and deployment in~2017,
but the system only really became usable in~2020.
It~began to attract large numbers of users
(enough to merit a censor's attention)
in~2022, following generalized
network blocking events in Russia and Iran.

Snowflake
was first released for GNU/Linux
in Tor Browser~7.0a1 on \mbox{2017-01-24},
% "First working bundles with Snowflake, for linux only" https://bugs.torproject.org/tpo/anti-censorship/pluggable-transports/snowflake/19001
% "Add snowflake pt to alpha linux builds" https://bugs.torproject.org/tpo/applications/tor-browser/20735
and for macOS
in Tor Browser~7.5a4 on \mbox{2017-08-08}.
% "mac reproducible build" https://bugs.torproject.org/tpo/anti-censorship/pluggable-transports/snowflake/19001
% "[tbb-dev] Please check reproducibility of mac build with Snowflake (e084e83418)" https://lists.torproject.org/pipermail/tbb-dev/2017-July/000579.html
% "Merge Snowflake for mac" https://bugs.torproject.org/tpo/applications/tor-browser/22831
Switching to
Pion WebRTC~\cite{pion-webrtc} in~2019
let us resume making progress.
We released Snowflake for Windows
in Tor Browser~9.0a7 on \mbox{2019-10-01},
% "Android reproducible build of Snowflake" https://bugs.torproject.org/tpo/applications/tor-browser/28672
% "Integrate snowflake into mobile Tor Browser alpha" https://bugs.torproject.org/tpo/applications/tor-browser/30318
and for Android in
Tor Browser~10.0a1 on \mbox{2020-06-02}.

While at this point Snowflake was available
on every platform supported by Tor Browser,
it was not yet comfortably usable.
There were two important parts missing:
no NAT type matching (\autoref{sec:connection})
meant that a client could not always connect to its assigned proxy;
and a lack of persistent session state (\autoref{sec:data-transfer})
meant that even if a proxy connection was successful,
the client's session would end once that proxy disappeared.
For these reasons, by early 2020,
the average number of concurrent users
had not risen above~40.
% > library("tidyverse")
% > WANTED_FINGERPRINTS <- c(
%     "7659DA0F96B156C322FBFF3ACCC9B9DC01C27C73" = "snowman",
%     "5481936581E23D2D178105D44DB6915AB06BFB7F" = "snowflake-01",
%     "91DA221A149007D0FD9E5515F5786C3DD07E4BB0" = "snowflake-02"
%   )
% > userstats <- read_csv("figures/users/userstats-bridge-transport-multi.csv") %>%
%     filter(transport == "snowflake" & fingerprint %in% names(WANTED_FINGERPRINTS)) %>%
%     mutate(users = users / (coverage / pmax(num_instances, coverage))) %>%
%     group_by(date, transport) %>% summarize(users = sum(users, na.rm = TRUE), .groups = "drop")
%
% Ignoring two apparently anomalous spikes before 2021.
% One on 2020-05-21 and 2020-05-22 (the day of the Turbo Tunnel release):
% > filter(userstats, "2020-05-19" <= date & date <= "2020-05-24")
% # A tibble: 6 x 3
%   date       transport  users
%   <date>     <chr>      <dbl>
% 1 2020-05-19 snowflake   9.16
% 2 2020-05-20 snowflake  14.7
% 3 2020-05-21 snowflake 133.
% 4 2020-05-22 snowflake 388.
% 5 2020-05-23 snowflake   7.9
% 6 2020-05-24 snowflake  13.9
% One on 2020-06-25 and 2020-06-26 (not sure what this one is about):
% > filter(userstats, "2020-06-23" <= date & date <= "2020-06-28")
% # A tibble: 6 x 3
%   date       transport users
%   <date>     <chr>     <dbl>
% 1 2020-06-23 snowflake  17.0
% 2 2020-06-24 snowflake  20.2
% 3 2020-06-25 snowflake  71.7
% 4 2020-06-26 snowflake 211.
% 5 2020-06-27 snowflake  22.5
% 6 2020-06-28 snowflake  33.7
%
% > filtered <- filter(userstats, !(date %in% as.Date(c("2020-05-21", "2020-05-22", "2020-06-25", "2020-06-26"))))
% > filtered[which.max(filter(filtered, date < "2020-05-21")$users), ]
% # A tibble: 1 x 3
%   date       transport users
%   <date>     <chr>     <dbl>
% 1 2020-04-01 snowflake  34.0
The Turbo Tunnel session persistence feature
became available to users in Tor Browser~9.5a13
on \mbox{2020-05-22}.
% "Merge a turbotunnel branch" https://bugs.torproject.org/tpo/anti-censorship/pluggable-transports/snowflake/33745
% "Update snowflake to persist sessions across proxies" https://bugs.torproject.org/tpo/applications/tor-browser/34043
The client part of NAT behavior detection
was released with Tor Browser~10.0a5 on \mbox{2020-08-19},
% "Use STUN to determine NAT behaviour of peers" https://bugs.torproject.org/tpo/anti-censorship/pluggable-transports/snowflake/34129
% "Update snowflake version and prefs to do nat discovery at the client" https://bugs.torproject.org/tpo/applications/tor-browser-build/40016
and the necessary proxy support was added on \mbox{2020-11-17}.
% "Have a remote probe service to test snowflake proxy NAT compatability" https://bugs.torproject.org/tpo/anti-censorship/pluggable-transports/snowflake/40013
% "Wait for ice gathering to complete before probtest" https://gitlab.torproject.org/tpo/anti-censorship/pluggable-transports/snowflake-webext/-/merge_requests/9
% "after merging snowflake-webext!9 (merged), this is finally working" https://bugs.torproject.org/tpo/anti-censorship/pluggable-transports/snowflake/40013#note_2716071
% https://archive.org/details/snowflake-webextension-0.5.2
After these changes, Snowflake became practical for daily browsing
and the number of users began to grow into~2021.

This brings us to \autoref{fig:client-counts}, which
shows the number of Snowflake users since 2021.
The number of users is estimated using the aggregate statistics
reported by the Tor bridge
and the formulas of Tor Metrics~\cite{tor-tr-2012-10-001}.
Tor Metrics graphs are frequently misinterpreted.
Be aware: the chart does not show a count of unique clients,
but rather the \emph{average number of concurrent clients} per day.
% "The result is an average number of concurrent users, estimated from data collected over a day. We can't say how many distinct users there are."
% https://metrics.torproject.org/reproducible-metrics.html#users
% $ grep '^2022-05-01.*,snowflake,' figures/users/userstats-bridge-transport-multi.csv
% 2022-05-01,5481936581E23D2D178105D44DB6915AB06BFB7F,snowflake,12235.62,100.00
For example, the value of 12,000 on \mbox{2022-05-01}
means that, on~average, 12,000 clients were using the service
at any point in time on that day.
The contribution of a client is independent of
the number of temporary proxies it uses
over the course of a session.

Snowflake's growth began in earnest
when it became part of default installations.
Orbot, a mobile app that provides a VPN-like Tor proxy,
added a Snowflake client in version 16.4.0
on \mbox{2021-01-12}.
% https://github.com/guardianproject/orbot/releases/tag/16.4.0-RC-1-tor-0.4.4.6 2021-01-12
% https://github.com/guardianproject/orbot/blob/a69f39bb37469e65730d0751519848ec29001959/CHANGELOG#L788 /** 16.4.0-RC-1-tor-0.4.4.6 / 12 January 2021 **/
% https://lists.mayfirst.org/pipermail/guardian-dev/2023-July/005704.html
Snowflake graduated to Tor Browser's stable series
in Tor Browser~10.5
on \mbox{2021-07-06},
% https://blog.torproject.org/new-release-tor-browser-105
becoming a third built-in circumvention option
alongside meek and obfs4.
% https://gitlab.torproject.org/tpo/applications/tor-browser-build/-/blob/tbb-10.5-build1/projects/tor-browser/Bundle-Data/PTConfigs/bridge_prefs.js
Being part of a stable release meant that it was
easily available to all Tor users,
not a self-selected group of alpha users.
The number of users steadily increased
over the next five months,
reaching almost~2,000 by December~2021.

Network censorship events may have the contrary effects
of either increasing or decreasing the number of users
of a circumvention system.
The user count will decrease
if the system does not have enough resistance to prevent
itself from being caught up in the blocking;
but increase if it remains unblocked as one
of a diminished number of ways to reach the outside world.
Two such censorship events,
one in Russia and one in Iran,
had the effect of increasing the number of Snowflake users
by multiples.
(We will have more to say about them in \autoref{sec:block}.)

On \mbox{2021-12-01}, some ISPs in Russia
deployed measures to block
most forms of access to Tor,
including Snowflake~\cite{ooni-2021-russia-blocks-tor}.
The measures varied in their effectiveness;
in~the case of Snowflake,
blocking was triggered by a particular feature of the DTLS handshake,
which we were able to mitigate in new releases within a few weeks.
Over the next two months the total number of Snowflake users quadrupled,
with most of the new users coming from Russia.
By~May 2022,
about 70\% of Snowflake users were in Russia.
% > library("tidyverse")
% > WANTED_FINGERPRINTS <- c(
%     "7659DA0F96B156C322FBFF3ACCC9B9DC01C27C73" = "snowman",
%     "5481936581E23D2D178105D44DB6915AB06BFB7F" = "snowflake-01",
%     "91DA221A149007D0FD9E5515F5786C3DD07E4BB0" = "snowflake-02"
%   )
% > userstats <- read_csv("figures/users/userstats-bridge-combined-multi.csv") %>%
%     filter(transport == "snowflake" & fingerprint %in% names(WANTED_FINGERPRINTS)) %>%
%     mutate(across(c(low, high), ~ .x / (coverage / pmax(num_instances, coverage)))) %>%
%     mutate(users = (low + high) / 2) %>%
%     # Combine the contributions of all bridges.
%     group_by(date, transport, country) %>% summarize(across(c(low, high, users), sum), .groups = "drop") %>%
%     # Apportion "??" to other countries (see figures/users/users-country.r).
%     group_by(date, transport) %>% mutate(across(c(low, high, users), ~ .x * sum(.x) / sum(ifelse(country == "??", 0, .x)))) %>% ungroup() %>% filter(country != "??")
% > userstats %>% filter(date == "2022-05-20") %>% arrange(desc(users)) %>%
%     mutate(percent = users / sum(users) * 100) %>% head()
% # A tibble: 6 x 7
%   date       transport country   low  high users percent
%   <date>     <chr>     <chr>   <dbl> <dbl> <dbl>   <dbl>
% 1 2022-05-20 snowflake ru      9311. 9311. 9311.   70.4
% 2 2022-05-20 snowflake us      1108. 1109. 1109.    8.38
% 3 2022-05-20 snowflake cn       533.  535.  534.    4.04
% 4 2022-05-20 snowflake de       256.  258.  257.    1.94
% 5 2022-05-20 snowflake by       200.  202.  201.    1.52
% 6 2022-05-20 snowflake gb       184.  186.  185.    1.40
The count of users in Russia got an additional small boost,
visible in the graph,
starting on \mbox{2022-07-14},
when Tor Browser~11.5 added the Connection Assist feature,
which automatically enables circumvention options when needed.
% https://blog.torproject.org/new-release-tor-browser-115/
% Graph showing boost going mostly to Russia: https://bugs.torproject.org/tpo/anti-censorship/pluggable-transports/snowflake-webext/82#note_2891387
Another DTLS blocking signature was reported on \mbox{2022-06-20};
we did not get to fixing it until Tor Browser~12.0.3 on \mbox{2023-02-15}.
% "The 'skip Hello Verify Request' change was merged into Tor Browser..." https://bugs.torproject.org/tpo/anti-censorship/censorship-analysis/40030#note_2893870
By~that time the global user count had come to be dominated by users from Iran.

% "Shutdowns, intensified blocking in Iran since 2022-09-21" https://github.com/net4people/bbs/issues/125
% "Need to increase number of tor instances on snowflake-01 bridge, increased usage since yesterday [2022-09-21]" https://lists.torproject.org/pipermail/anti-censorship-team/2022-September/000247.html
% "Graphs of user counts from Iran since the onset of shutdowns" https://forum.torproject.net/t/graphs-of-user-counts-from-iran-since-the-onset-of-shutdowns/4843
The next event to have a major effect on Snowflake usage
was the nationwide protests that started in Iran on \mbox{2022-09-16}.
The government imposed network shutdowns
and additional network blocking,
severe even by the standards of a country already notorious
for its censorship~\cite{ooni-2022-iran-blocks-social-media-mahsa-amini-protests}.
Users turned to circumvention systems
that continued working despite the new restrictions,
one of which was Snowflake.
Adoption was rapid:
on~\mbox{2022-09-20}, Iran accounted for only~1\% of Snowflake users;
by~\mbox{2022-09-24} it was 67\%.
% > library("tidyverse")
% > WANTED_FINGERPRINTS <- c(
%     "7659DA0F96B156C322FBFF3ACCC9B9DC01C27C73" = "snowman",
%     "5481936581E23D2D178105D44DB6915AB06BFB7F" = "snowflake-01",
%     "91DA221A149007D0FD9E5515F5786C3DD07E4BB0" = "snowflake-02"
%   )
% > userstats <- read_csv("figures/users/userstats-bridge-combined-multi.csv") %>%
%     filter(transport == "snowflake" & fingerprint %in% names(WANTED_FINGERPRINTS)) %>%
%     mutate(across(c(low, high), ~ .x / (coverage / pmax(num_instances, coverage)))) %>%
%     mutate(users = (low + high) / 2) %>%
%     # Combine the contributions of all bridges.
%     group_by(date, transport, country) %>% summarize(across(c(low, high, users), sum), .groups = "drop") %>%
%     # Apportion "??" to other countries (see figures/users/users-country.r).
%     group_by(date, transport) %>% mutate(across(c(low, high, users), ~ .x * sum(.x) / sum(ifelse(country == "??", 0, .x)))) %>% ungroup() %>% filter(country != "??")
% > userstats %>% filter("2022-09-19" <= date & date <= "2022-09-25") %>%
%     group_by(date, transport) %>% mutate(percent = users / sum(users) * 100) %>% filter(country == "ir") %>% ungroup()
% # A tibble: 7 x 7
%   date       transport country    low   high  users percent
%   <date>     <chr>     <chr>    <dbl>  <dbl>  <dbl>   <dbl>
% 1 2022-09-19 snowflake ir        205.   207.   206.    1.20
% 2 2022-09-20 snowflake ir        228.   229.   228.    1.32
% 3 2022-09-21 snowflake ir       1024.  1025.  1024.    5.48
% 4 2022-09-22 snowflake ir      20920. 20909. 20914.   50.3
% 5 2022-09-23 snowflake ir      48467. 48427. 48447.   62.8
% 6 2022-09-24 snowflake ir      49130. 49083. 49107.   66.0
% 7 2022-09-25 snowflake ir      59517. 59470. 59493.   67.4
The influx of users had us scrambling for a few days
to implement performance improvements.
Two weeks later, on \mbox{2022-10-04},
usage dropped almost as quickly as it had risen---the
cause was the blocking of a TLS fingerprint
used by the Snowflake client.
% "Sudden reduction in snowflake-01 bridge bandwidth, 2022-10-04 17:15" https://bugs.torproject.org/tpo/anti-censorship/pluggable-transports/snowflake/40207
After we released fixes for the TLS fingerprinting issue,
the user count began to recover going into 2023.
But in our haste to deploy optimizations in September,
we~had introduced a bug that harmed performance,
getting worse with more users,
% "Weird KCP packets received by the client" https://bugs.torproject.org/tpo/anti-censorship/pluggable-transports/snowflake/40260
which dragged the count down again,
until the bug was fixed in mid-March.
% "Deploy snowflake-server for QueuePacketConn buffer reuse fix (#40260)" https://bugs.torproject.org/tpo/anti-censorship/pluggable-transports/snowflake/40262
Around this time, we~noticed some evident attempts to block the default
rendezvous front domain in some network in Iran,
but they were not sustained.

For most of this history,
we ran the backend bridge on a single server,
upgrading and optimizing it as needed.
But as the bridge reached its hardware capacity,
and performance improvements got harder to achieve,
we deployed a second bridge to share the load.
The new bridge was made available in
Tor Browser~12.0 on \mbox{2022-12-07}.
By~July, it~supported about 18\% of Snowflake users.
% > library("tidyverse")
% > WANTED_FINGERPRINTS <- c(
%     "7659DA0F96B156C322FBFF3ACCC9B9DC01C27C73" = "snowman",
%     "5481936581E23D2D178105D44DB6915AB06BFB7F" = "snowflake-01",
%     "91DA221A149007D0FD9E5515F5786C3DD07E4BB0" = "snowflake-02"
%   )
% > userstats <- read_csv("figures/users/userstats-bridge-transport-multi.csv") %>%
%     filter(transport == "snowflake" & fingerprint %in% names(WANTED_FINGERPRINTS)) %>%
%     mutate(users = users / (coverage / pmax(num_instances, coverage))) %>%
%     mutate(instance = WANTED_FINGERPRINTS[fingerprint], fingerprint = NULL) %>%
%     group_by(date, transport) %>% mutate (percent = 100 * users / sum(users, na.rm = TRUE)) %>% ungroup()
% > print(userstats %>% filter("2023-07-25" <= date & date < "2023-08-01"), n = 100)
% # A tibble: 14 × 7
%    date       transport  users num_instances coverage instance     percent
%    <date>     <chr>      <dbl>         <dbl>    <dbl> <chr>          <dbl>
%  1 2023-07-25 snowflake 56792.            12     11.4 snowflake-01    82.0
%  2 2023-07-25 snowflake 12449.            12     12   snowflake-02    18.0
%  3 2023-07-26 snowflake 55699.            12     12   snowflake-01    81.8
%  4 2023-07-26 snowflake 12430.            12     12   snowflake-02    18.2
%  5 2023-07-27 snowflake 54512.            12     12   snowflake-01    81.6
%  6 2023-07-27 snowflake 12282             12     12   snowflake-02    18.4
%  7 2023-07-28 snowflake 53879.            12     12   snowflake-01    81.4
%  8 2023-07-28 snowflake 12299.            12     12   snowflake-02    18.6
%  9 2023-07-29 snowflake 54822.            12     12   snowflake-01    81.3
% 10 2023-07-29 snowflake 12649.            12     12   snowflake-02    18.7
% 11 2023-07-30 snowflake 55682.            12     11.6 snowflake-01    81.3
% 12 2023-07-30 snowflake 12848.            12     12   snowflake-02    18.7
% 13 2023-07-31 snowflake 56160.            12     11.4 snowflake-01    81.2
% 14 2023-07-31 snowflake 13007.            12     12   snowflake-02    18.8

The sudden drop in users on \mbox{2023-09-20}
was not caused by censor action:
rather, it~was an unexpected change in the cloud
infrastructure we used for domain fronting rendezvous.
The front domain we had mainly used
changed its hosting to a different CDN,
which caused client rendezvous messages not to be delivered to the broker.
% Problems with Snowflake since 2023-09-20: "broker failure Unexpected error, no answer." https://forum.torproject.org/t/problems-with-snowflake-since-2023-09-20-broker-failure-unexpected-error-no-answer/9346
% "[anti-censorship-team] Trying to understand multi-bridge dynamics post after Fastly/Cloudflare domain front change" https://lists.torproject.org/pipermail/anti-censorship-team/2023-September/000317.html
The user count dropped by about half,
recovering slowly after we made releases
with alternative front domains.
% "New Alpha Release: Tor Browser 13.0a5 (Android, Windows, macOS, Linux)" https://blog.torproject.org/new-alpha-release-tor-browser-130a5/
% "Use foursquare as domain front for snowflake" https://bugs.torproject.org/tpo/applications/tor-browser/42120
% "Randomly select front domain from comma-separated list" https://gitlab.torproject.org/tpo/anti-censorship/pluggable-transports/snowflake/-/merge_requests/182

As~of \mbox{2023-10-15},
Snowflake had transferred 10.3~PB of circumvention data.
% > library("tidyverse")
% > WANTED_FINGERPRINTS <- c(
%     "7659DA0F96B156C322FBFF3ACCC9B9DC01C27C73" = "snowman",
%     "5481936581E23D2D178105D44DB6915AB06BFB7F" = "snowflake-01",
%     "91DA221A149007D0FD9E5515F5786C3DD07E4BB0" = "snowflake-02"
%   )
% > options(width = 200)
% > userstats <- read_csv("figures/users/userstats-bridge-transport-multi.csv") %>%
%     filter(fingerprint %in% names(WANTED_FINGERPRINTS)) %>%
%     mutate(users = users / (coverage / pmax(num_instances, coverage)))
% > bandwidth <- read_csv("figures/users/bandwidth-multi.csv") %>%
%     filter(fingerprint %in% names(WANTED_FINGERPRINTS)) %>%
%     filter(coverage > 0) %>%
%     mutate(bytes = bytes / (coverage / pmax(num_instances, coverage))) %>%
%     pivot_wider(id_cols = c(date, fingerprint), names_from = c(type), values_from = c(bytes)) %>%
%     mutate(
%       good_read = read - `dirreq-read`,
%       good_write = write - `dirreq-write`,
%       good_avg = (good_read + good_write) / 2
%     )
% > left_join(userstats, bandwidth, by = c("date", "fingerprint")) %>%
%     # Subtract out the pro-rated fraction of non-snowflake transports (basically negligible).
%     group_by(date, fingerprint) %>%
%     mutate(across(c(read, write, `dirreq-read`, `dirreq-write`, good_read, good_write, good_avg), ~ .x * users / sum(users))) %>%
%     ungroup() %>%
%     filter(transport == "snowflake") %>%
%     filter(date < "2023-10-15") %>%
%     summarize(
%       date = last(date),
%       across(c(read, write, `dirreq-read`, `dirreq-write`, good_read, good_write, good_avg), sum, na.rm = TRUE)
%     ) %>%
%     mutate(across(c(read, write, `dirreq-read`, `dirreq-write`, good_read, good_write, good_avg), scales::label_bytes(units = "auto_si", accuracy = 0.01)))
% # A tibble: 1 × 8
%   date       read     write    `dirreq-read` `dirreq-write` good_read good_write good_avg
%   <date>     <chr>    <chr>    <chr>         <chr>          <chr>     <chr>      <chr>
% 1 2023-10-14 10.43 PB 10.48 PB 8.56 TB       158.24 TB      10.43 PB  10.32 PB   10.38 PB
By~this we mean goodput: Tor TLS traffic inside the tunnel,
ignoring WebRTC, WebSocket, and KCP/\allowbreak smux overhead.
% At~that time, about 0.8\% of all Tor users
% (23\%~of bridge users) used Snowflake to connect to Tor.
% > library("tidyverse")
% > WANTED_FINGERPRINTS <- c(
%     "7659DA0F96B156C322FBFF3ACCC9B9DC01C27C73" = "snowman",
%     "5481936581E23D2D178105D44DB6915AB06BFB7F" = "snowflake-01",
%     "91DA221A149007D0FD9E5515F5786C3DD07E4BB0" = "snowflake-02"
%   )
% > DATE_RANGE <- as.Date(c("2023-09-24", "2023-10-01"))
% > userstats <- bind_rows(
%     read_csv("figures/users/userstats-relay-country.csv", comment = "#") %>%
%       mutate(mode = "relay"),
%     read_csv("figures/users/userstats-bridge-transport.csv", comment = "#") %>%
%       filter(transport != "snowflake") %>%
%       mutate(mode = "bridge"),
%     # Use our own numbers for Snowflake users, rather than Tor Metrics'.
%     read_csv("figures/users/userstats-bridge-transport-multi.csv") %>%
%       filter(fingerprint %in% names(WANTED_FINGERPRINTS)) %>%
%       filter(transport == "snowflake") %>%
%       mutate(users = users / (coverage / pmax(num_instances, coverage))) %>%
%       group_by(date, transport) %>% summarize(users = sum(users, na.rm = TRUE), .groups = "drop") %>%
%       mutate(frac = 100, mode = "bridge")
%   ) %>%
%   filter(lubridate::`%within%`(date, do.call(lubridate::interval, as.list(DATE_RANGE)))) %>%
%     mutate(transport = if_else(mode == "bridge" & transport != "snowflake", "non-snowflake", transport)) %>%
%     group_by(mode, transport) %>% summarize(users = sum(users, na.rm = TRUE), .groups = "drop")
% > userstats %>% mutate(percent = 100 * users / sum(users))
% # A tibble: 3 × 4
%   mode   transport         users percent
%   <chr>  <chr>             <dbl>   <dbl>
% 1 bridge non-snowflake   825638    2.87
% 2 bridge snowflake       251933.   0.876
% 3 relay  NA            27680803   96.3
% > userstats %>% filter(mode == "bridge") %>% mutate(percent = 100 * users / sum(users))
% # A tibble: 2 × 4
%   mode   transport       users percent
%   <chr>  <chr>           <dbl>   <dbl>
% 1 bridge non-snowflake 825638     76.6
% 2 bridge snowflake     251933.    23.4

\subsection{Number and type of proxies}
\label{sec:proxies}

\begin{figure}
\includegraphics{figures/proxies/proxy-type}
\caption{
Unique proxy IP addresses per day,
by proxy type.
The two steps in the graph correspond
to the invasion of Ukraine by Russia in February~2022,
% 2022-02-25 https://twitter.com/torproject/status/1497276960556429324
% 2022-02-25 https://twitter.com/0xggus/status/1497224413829283877
and network restrictions in Iran beginning September~2022,
% 2022-09-24 https://twitter.com/torproject/status/1573670895696183303
% 2022-10-03 https://www.eff.org/deeplinks/2022/10/snowflake-makes-it-easy-anyone-fight-censorship
at which times there were campaigns
to encourage running Snowflake proxies.
Unknown proxy types (fewer than~50) are not shown.
}
\label{fig:proxy-type}
% 2021-02-23 https://github.com/guardianproject/orbot/releases/tag/16.4.1-BETA-2-tor.0.4.4.6
% "experimental mode to enable running as a Snowflake proxy"
% 2021-07-14 https://github.com/tladesignz/IPtProxy/commit/228e9e61e285ee548a42d6bee487577e44630695
% IPtProxy 1.1.0 changes its proxy type from "standalone" to "iptproxy"
% 2021-12-20 https://github.com/guardianproject/orbot/releases/tag/16.5.2-RC-1-tor.0.4.6.8
% Orbot updates IPtProxy from 1.0.0 to 1.2.0 https://github.com/guardianproject/orbot/commit/57add48cd904afe94363219887cd142bb5cf6696
% 2022-01-03 https://github.com/guardianproject/orbot/releases/tag/16.5.2-RC-5-tor.0.4.6.9
% This is close to the date (2022-01-05) when there's sudden growth in "Unknown",
% which is probably Orbot self-reporting as "iptproxy" and the broker throwing away that label for being unrecognized.
% 2022-03-21 https://gitlab.torproject.org/tpo/anti-censorship/pluggable-transports/snowflake/-/merge_requests/82
% Broker starts to recognize "iptproxy" as a probe type, but not deployed yet.
% 2022-05-03 https://github.com/tladesignz/IPtProxy/commit/c6ba25ef6ce8449476f734c626eadffdf55d0519
% IPtProxy 1.6.0 adds 'ProxyType: "iptproxy"' (no effective change, had already been done in a patch).
% 2022-06-21 https://bugs.torproject.org/tpo/anti-censorship/pluggable-transports/snowflake/40151
% Broker deployment, broker starts recording "iptproxy" in descriptors.
% 2022-07-05 https://github.com/guardianproject/orbot/releases/tag/16.6.2-RC-1-tor.0.4.7.8
% Orbot 16.6.2 RC 1 upgrades to IPtProxy 1.6.0.
% 2022-08-02 https://github.com/guardianproject/orbot/releases/tag/17.0.0-ALPHA-1-tor.0.4.7.8
% "updated UI based on new design spec: https://github.com/guardianproject/orbot/blob/NEW_UX/docs/design-spec-kindness-mode.md"
% "improved support for Snowflake Proxying "kindness" / volunteer mode"
% 2023-01-13 https://github.com/guardianproject/orbot/releases/tag/17.0.0-BETA-1-tor.0.4.7.11
% "easy access to Snowflake proxy 'kindness' mode"
\end{figure}

Snowflake's effectiveness depends on its proxies,
of~which there are several types.
The primary type is the web browser extension,
% "Creating a Snowflake WebExtension addon" https://bugs.torproject.org/tpo/anti-censorship/pluggable-transports/snowflake/23888
which, once installed, works in the background
while the browser is running.
There is also a ``web badge'' version of the proxy that does not require installation.
It~uses the same JavaScript code as the extension, but runs in an ordinary web page.
Some people leave a browser tab idling on the web badge page,
rather than install a browser extension.
Apart from the web-based proxies,
we~provide a standalone, command-line proxy
that does not require a browser.
% "Golang implementation of standalone snowflake proxy" https://github.com/keroserene/snowflake/pull/41
This version is convenient to install on a rented VPS, for example.
Running a long-term proxy at a fixed IP address
is somewhat at odds with Snowflake's goal of proxy address diversity and agility,
but these standalone proxies are valuable because
they tend to have less restrictive NATs,
making them compatible with more clients.
Finally, Orbot, a mobile app for accessing Tor,
besides being able to \emph{use} Snowflake for circumvention,
can also \emph{provide} Snowflake proxy service to others,
a~feature called ``kindness mode.''
% Only so called in Orbot v17+, which should be current by the time the paper is submitted.

\autoref{fig:proxy-type} shows the daily counts
of each proxy type.
Browser extension proxies predominate,
representing about 80\%
of 140,000 daily IP addresses.
% > library("tidyverse")
% > proxy_type <- read_csv("figures/proxies/proxy-type.csv", col_types = cols()) %>% filter("2023-10-01" <= date & date < "2023-10-15")
% > proxy_type %>% group_by(type) %>% summarize(unique_ips = sum(unique_ips)) %>% mutate(percent = 100 * unique_ips / sum(unique_ips)) %>% ungroup()
% # A tibble: 4 × 3
%   type       unique_ips percent
%   <chr>           <dbl>   <dbl>
% 1 badge          11484.   0.589
% 2 iptproxy      305017.  15.7
% 3 standalone     61100.   3.14
% 4 webext       1570862.  80.6
% > proxy_type %>% group_by(date) %>% summarize(unique_ips = sum(unique_ips)) %>% tail()
% # A tibble: 6 × 2
%   date       unique_ips
%   <date>          <dbl>
% 1 2023-10-09    143144.
% 2 2023-10-10    146650.
% 3 2023-10-11    147743.
% 4 2023-10-12    146602.
% 5 2023-10-13    141202.
% 6 2023-10-14    132032.
For comparison, there were about 1,900
of the more traditional style of Tor bridge at this time.
% https://metrics.torproject.org/networksize.csv?start=2023-10-01&end=2023-10-15
% date,relays,bridges
% 2023-10-12,8106,1859
% 2023-10-13,8012,1858
% 2023-10-14,8083,1862
The difference is attributable to the relative ease
of running a Snowflake proxy versus a Tor bridge---though
the comparison is not quite direct,
because Tor bridges have better defenses
against enumeration and blocking than do Snowflake proxies.

It~was not clear, at the outset,
that it would even be possible to attract
enough proxies to make Snowflake meaningfully blocking resistant
and support a reasonable number of users.
% "Start producing snowflakes" https://bugs.torproject.org/tpo/anti-censorship/pluggable-transports/snowflake/20813
Lowering the technical barriers to running a proxy was only part of~it;
getting there also took intentional advocacy and outreach.
In~the early days, circa~2017,
the only round-the-clock proxy support was
a few standalone proxies,
% 2018 "The three fallback proxy-go instances..." https://bugs.torproject.org/tpo/anti-censorship/pluggable-transports/snowflake/25688
run by us for the benefit of alpha tester clients.
The browser extension became available in mid-2019.
% |2019-06-26|||snowflake|Deployed version 0.0.1 of the Snowflake WebExtension for Firefox.|[comment](https://bugs.torproject.org/tpo/anti-censorship/pluggable-transports/snowflake/30931#note_2593598)||
% |2019-07-03|||snowflake|Deployed version 0.0.1 of the Snowflake WebExtension for Chrome.|[comment](https://bugs.torproject.org/tpo/anti-censorship/pluggable-transports/snowflake/30999#note_2593718)||
In~the latter half of 2019,
% |2019-07-26|||flashproxy snowflake|Cupcake 2.0 is released, now working with Snowflake rather than flash proxy.|[Chrome Web Store page](https://chrome.google.com/webstore/detail/cupcake/dajjbehmbnbppjkcnpdkaniapgdppdnc)||
% Cupcake stopped working when we changed the proxy–broker protocol:
% |2019-11-13 16:47:02|||snowflake|Restarted the broker with a new proxy–broker protocol.|[comment](https://gitlab.torproject.org/tpo/anti-censorship/pluggable-transports/snowflake/-/issues/29207#note_2592849)||
additional proxy capacity came when Cupcake,
a~browser extension for flash proxy with an existing user base,
was repurposed for Snowflake.
% "Link Cupcake from snowflake.torproject.org" https://bugs.torproject.org/tpo/anti-censorship/pluggable-transports/snowflake/31497
% "Snowflake integration" https://github.com/glamrock/cupcake/issues/24
Orbot's Snowflake proxy feature was added in version 16.4.1 in February~2021.
% https://github.com/guardianproject/orbot/releases/tag/16.4.1-BETA-2-tor.0.4.4.6 2021-02-23
% https://github.com/guardianproject/orbot/releases/tag/16.4.1-RC-1-tor.0.4.4.6 2021-04-09
% https://github.com/guardianproject/orbot/blob/a69f39bb37469e65730d0751519848ec29001959/CHANGELOG#L714 /** 16.4.1-RC-1 / 9 April 2021 / c80f18ae2508b73fcbfd6e09b394a2a196de7459 **/
% https://lists.mayfirst.org/pipermail/guardian-dev/2023-July/005708.html
% 16.4.1-BETA-2-tor.0.4.4.6 was released and promoted first, and had a visible effect on proxy counts,
% though 16.4.1-RC-1-tor.0.4.4.6 was the "real" 16.4.1 release.
(In~\autoref{fig:proxy-type}, Orbot is counted among the standalone proxies
until January~2022, when it got its own proxy type designation.)
% See history in figures/proxies/proxy-type.r.

It~is worth reflecting
on the greater popularity of the browser extension
compared to the web badge.
The latter had been envisioned
as the primary source of proxies in flash proxy,
% By the end of its run, flash proxy had also gained
% https://www.bamsoftware.com/talks/ee380-flashproxy/index.html#s15
% browser extensions including Cupcake
% "Chrome browser add-on" [Cupcake for flash proxy] https://bugs.torproject.org/legacy/trac/7721
% "Tor Flashproxy Badge" [for Firefox] https://github.com/reezer/tor-flashproxy-badge/
% and a standalone proxy.
% "Node.js standalone flash proxy" https://bugs.torproject.org/legacy/trac/7944
the idea being that people's browsers
would automatically become proxies
while reading sites that had the flash proxy badge installed,
unless they checked an option to prevent~it.
We~decided, early on, that flash proxy's opt-out permission had been a mistake,
% Date: Tue, 6 Dec 2016 18:38:40 -0800
% From: David Fifield <dcf@torproject.org>
% To: Arlo Breault <arlo@torproject.org>
% Cc: Serene <serene@torproject.org>
% Subject: Re: Snowing
% Message-ID: <20161207023840.mli4cymr6s3aanpu@happy.bamsoftware.com>
%
% My original plan was to repurpose existing flash proxy badges as
% Snowflake badges. But, I am thinking more and more that Snowflake should
% use an opt-in model, rather than opt-out. The opt-out model of flash
% proxy always bothered me. I think there's a good chance it would cause
% trouble for us if Snowflake becomes popular. So I'd like to see
% Snowflake use opt-in badges (and Cupcake) only.
and that Snowflake would be opt-in.
In~order to run a proxy, a person must take a positive action
such as installing a browser extension
or activating a toggle on a web page.
% "Prepare a Snowflake 'options' page, like in flashproxy" https://github.com/keroserene/snowflake/issues/21
Our initial worry that this policy
would reduce the number of proxies turned out to be unfounded.
People find an informative, interactive proxy control panel more appealing
than a nondescript badge graphic,
and install the browser extension in greater numbers
than ever used the web badge in flash proxy.

\subsection{Proxy churn}
\label{sec:proxy-churn}

% https://bugs.torproject.org/tpo/anti-censorship/pluggable-transports/snowflake/34075
% https://gitlab.torproject.org/tpo/anti-censorship/pluggable-transports/snowflake/-/merge_requests/95

The size of the proxy pool is not the only measure of its quality.
Also important is its ``churn,'' the rate at which
it is replenished with fresh proxy IP addresses.
Churn determines how hard a censor would have to work
to keep a blocklist of proxy IP addresses up to date;
or alternatively,
how quickly a momentarily complete blocklist
would lose effectiveness.

We ran an experiment to measure churn.
Every hour, the broker logged a record of
the proxy IP addresses it had seen in the past hour.
To~avoid storing real proxy IP addresses,
each record was not a transparent list,
but a HyperLogLog++ sketch~\cite{Heule2013a},
a~probabilistic data structure for estimating
the number of distinct elements in a multiset.
We~additionally hashed proxy IP addresses with a secret string
before adding them to a sketch,
to prevent their recovery from our published data.
A~sketch supports two basic operations: count and merge.
Given a sketch~\(X\),
we may compute an approximate count \(|X|\)
of its unique elements,
and given two sketches \(X\) and~\(Y\),
we~may merge them into a new sketch
representing the union \(X \cup Y\).
The quantity we are interested in,
the size of the intersection of two sketches,
is~computed using the formula
\(|X| + |Y| - |X \cup Y|\).
Such a computation estimates
how many IP addresses are shared across
two samples of the proxy pool.

\begin{figure}
\includegraphics{figures/proxy-churn/proxy-count-decay}
\caption{
Proxy pool churn in January 2023.
The dark upper line shows the number
of unique proxy IP addresses in a 24-hour window
starting at the point indicated.
The lighter descending lines show
how many of the same IP addresses remain in the pool,
at 1-hour intervals up to 40 hours later.
It~takes about 20~hours for 50\% of the proxy pool to turn over.
}
\label{fig:proxy-count-decay}
\end{figure}

\autoref{fig:proxy-count-decay}
visualizes the results of the churn experiment.
We merged consecutive sketches over a 24-hour window
to serve as a reference,
then computed the size of its intersection
with other windows of the same size,
offset by \(+1, +2, \ldots, +40\) hours.
After 1~hour, the shifted window still has, on average,
97.3\% of addresses in common with the reference;
after 12~hours the fraction has fallen to 68.8\%;
by the time 24~hours have elapsed,
only 38.2\% of proxy IP addresses
are ones that had been seen in the previous day.
% > library("tidyverse")
% > options(width = 200)
% > DATE_RANGE <- as.Date(c("2023-01-01", "2023-02-01"))
% > read_csv("figures/proxy-churn/proxy-churn-windows.csv") %>%
%     filter(lubridate::`%within%`(reference_timestamp_end, do.call(lubridate::interval, as.list(DATE_RANGE)))) %>%
%     mutate(
%       sample_offset_hours = round(sample_timestamp_end_offset / 3600),
%       intersection_count = reference_count + sample_count - union_count
%     ) %>%
%     group_by(sample_offset_hours) %>%
%     summarize(
%       across(c(reference_count, sample_count, union_count, intersection_count), mean),
%       intersection_percent = 100 * intersection_count / reference_count,
%       .groups = "drop"
%     ) %>%
%     filter(sample_offset_hours %in% c(0, 1, 2, 3, 4, 8, 12, 18, 24, 36, 40))
% # A tibble: 11 x 6
%    sample_offset_hours reference_count sample_count union_count intersection_count intersection_percent
%                  <dbl>           <dbl>        <dbl>       <dbl>              <dbl>                <dbl>
%  1                   0         119654.      119654.     119654.            119654.                100
%  2                   1         119654.      119704.     122907.            116450.                 97.3
%  3                   2         119654.      119754.     126142.            113266.                 94.7
%  4                   3         119654.      119804.     129359.            110099.                 92.0
%  5                   4         119654.      119854.     132529.            106980.                 89.4
%  6                   8         119654.      120060.     145141.             94572.                 79.0
%  7                  12         119654.      120292.     157684.             82262.                 68.8
%  8                  18         119654.      120649.     176400.             63903.                 53.4
%  9                  24         119654.      120970.     194892.             45732.                 38.2
% 10                  36         119654.      121500.     206542.             34612.                 28.9
% 11                  40         119654.      121639.     208269.             33024.                 27.6

% \subsection{SQL injection attempts at broker}
% \url{https://bugs.torproject.org/tpo/anti-censorship/pluggable-transports/snowflake/40089}
% Actually tailored to the broker protocol, not a generic attack tool.

\section{Notable blocking attempts}
\label{sec:block}

In~\autoref{sec:clients} we saw how Snowflake's user counts
have at times been affected by the blocking actions of censors.
Now we take a closer look at selected censorship events.
The effect of censorship has usually been to increase, rather than decrease,
the number of Snowflake users.
This is no paradox:
as~censorship intensifies,
users are displaced from less resilient
to more resilient systems.
Snowflake's blocking resistance has not in every case been a success,
though, and here we also reflect on missteps
and persistent challenges.
The examples are taken from
Russia, Iran, China, and Turkmenistan,
and are selected for being significant and instructive.
Common lessons are that communication
with affected users is invaluable in quickly understanding and reacting to blocking;
and that blocking resistance is relative to a given censor,
because every censor's cost calculus is different.

Snowflake is blockable by a censor that is willing to block WebRTC.
We~would not argue otherwise.
Indeed, we~believe this is how a circumvention system
should be presented:
not by arguing its unblockability in absolute terms,
but by laying out
what actions by a censor would suffice to block~it---or~more
to the point,
\emph{what sacrifices a censor would have to make}
in order to block~it.
Advancing the state of the art of censorship circumvention
consists in pushing blocking
beyond the capabilities of more and more censors.

\subsection{Blocking in Russia}
\label{sec:block-ru}

\begin{figure}
% Make the float take up an entire column.
% The \vphantom rule and \smash'ed minipage are because a plain minipage
% would count the depth of the descenders of the final line of text.
% See the TeXbook chapter 18, page 178.
% The output would otherwise look right, but yield a warning: Float too large for page by 2.18pt.
\vphantom{\rule{0pt}{\textheight}}\smash{%
\begin{minipage}[b][\textheight][b]{\linewidth}
\includegraphics{figures/users/users-ru}
\caption{
Snowflake users in Russia (average concurrent).
The attempted blocking of Tor-related transports in December~2021
led to Snowflake's first surge in usage.
The decrease in September--October~2022
coincided with an even larger influx of users from Iran.
\label{fig:client-counts-ru}
}
\vfill
\includegraphics{figures/users/users-ir}
\caption{
Snowflake users in Iran.
Heightened censorship beginning in September 2022
caused Iran to become the single biggest source of Snowflake users.
The drop in October 2022
was the result of TLS fingerprint blocking,
which interfered with rendezvous
and took some time to mitigate.
\label{fig:client-counts-ir}
}
\vfill
\includegraphics{figures/users/users-cn}
\caption{
Snowflake users in China.
Though no sustained blocking is evident,
disruption of domain fronting rendezvous
for three days in May 2023 briefly
depressed user numbers.
\label{fig:client-counts-cn}
}
\vfill
\includegraphics{figures/users/users-tm}
\caption{
Snowflake users in Turkmenistan.
Though there have never been many Snowflake users in Turkmenistan,
blocking events are evident on
% > library("tidyverse")
% > WANTED_FINGERPRINTS <- c(
%     "7659DA0F96B156C322FBFF3ACCC9B9DC01C27C73" = "snowman",
%     "5481936581E23D2D178105D44DB6915AB06BFB7F" = "snowflake-01",
%     "91DA221A149007D0FD9E5515F5786C3DD07E4BB0" = "snowflake-02"
%   )
% > userstats <- read_csv("figures/users/userstats-bridge-combined-multi.csv") %>%
%     filter(transport == "snowflake" & fingerprint %in% names(WANTED_FINGERPRINTS)) %>%
%     mutate(across(c(low, high), ~ .x / (coverage / pmax(num_instances, coverage)))) %>%
%     mutate(users = (low + high) / 2) %>%
%     # Combine the contributions of all bridges.
%     group_by(date, transport, country) %>% summarize(across(c(low, high, users), sum), .groups = "drop") %>%
%     # Apportion "??" to other countries (see figures/users/users-country.r).
%     group_by(date, transport) %>% mutate(across(c(low, high, users), ~ .x * sum(.x) / sum(ifelse(country == "??", 0, .x)))) %>% ungroup() %>% filter(country != "??") %>%
%     filter(country == "tm")
% > userstats %>% filter("2021-10-20" <= date & date <= "2021-10-28")
% > userstats %>% filter("2022-07-30" <= date & date <= "2022-08-07")
% # A tibble: 9 × 6
%   date       transport country   low  high users
%   <date>     <chr>     <chr>   <dbl> <dbl> <dbl>
% 1 2021-10-20 snowflake tm      33.0  33.1  33.0
% 2 2021-10-21 snowflake tm      27.3  27.8  27.5
% 3 2021-10-22 snowflake tm      23.1  23.6  23.4
% 4 2021-10-23 snowflake tm      18.9  19.5  19.2
% 5 2021-10-24 snowflake tm       5.56  6.19  5.87
% 6 2021-10-25 snowflake tm       1.63  2.23  1.93
% 7 2021-10-26 snowflake tm       2.12  2.64  2.38
% 8 2021-10-27 snowflake tm       1.29  1.40  1.35
% 9 2021-10-28 snowflake tm       1.05  1.72  1.39
% # A tibble: 9 × 6
%   date       transport country   low   high users
%   <date>     <chr>     <chr>   <dbl>  <dbl> <dbl>
% 1 2022-07-30 snowflake tm       6.29  7.92  7.11
% 2 2022-07-31 snowflake tm       5.66  7.76  6.71
% 3 2022-08-01 snowflake tm       8.43 10.6   9.51
% 4 2022-08-02 snowflake tm       3.03  5.25  4.14
% 5 2022-08-03 snowflake tm       0     1.47  0.735
% 6 2022-08-04 snowflake tm       0     1.24  0.618
% 7 2022-08-05 snowflake tm       0     1.32  0.659
% 8 2022-08-06 snowflake tm       0     0.619 0.310
% 9 2022-08-07 snowflake tm       0     0.771 0.386
\mbox{2021-10-24} and \mbox{2022-08-03}.
% \label is inside \caption so that the baseline of the last line
% of the caption aligns with the baseline of the other column.
% https://tex.stackexchange.com/a/298714
\label{fig:client-counts-tm}
}
\end{minipage}}
\end{figure}

% "[Russia] Some ISPs are blocking Tor" https://bugs.torproject.org/tpo/community/support/40050
% "OONI reports of Tor blocking in certain ISPs since 2021-12-01" https://ntc.party/t/ooni-reports-of-tor-blocking-in-certain-isps-since-2021-12-01/1477
% "Responding to Tor censorship in Russia" https://blog.torproject.org/tor-censorship-in-russia/
% "OONI shows blocking of Snowflake in select ISPs in Russia since 2023-02" https://ntc.party/t/ooni-shows-blocking-of-snowflake-in-select-isps-in-russia-since-2023-02

Snowflake, along with other common ways of accessing Tor,
was blocked in a subset of ISPs in Russia
% https://ntc.party/t/ooni-reports-of-tor-blocking-in-certain-isps-since-2021-12-01/1477/95
% "Tor filtering is done using government black box called TSPU.
% Not all providers have them. Tor is not blocked if TSPU is not present.
% According to tor metrics graph directly connecting users decreased only by 1/3.
% This indicates TSPU is not everywhere."
on \mbox{2021-12-01}~\cite{ooni-2021-russia-blocks-tor}.
The event was evidently coordinated and targeted,
as~it happened suddenly and affected man Tor-related protocols at once.
Besides Snowflake,
a~portion of Tor relays and bridges,
as~well as some servers of
the circumvention transports meek and obfs4,
were blocked, at~least temporarily.
The blocking campaign was
less than totally successful---one
of its effects was to substantially increase the number
of users accessing Tor via circumvention transports,
Snowflake among them.
% "A zoom on just the bridge transports" https://bugs.torproject.org/tpo/community/support/40050#note_2796770
% That pluggable transports could not compensate fully
% for the loss of relay users points to a usability gap.

We~benefited from established relationships
with developers and users in Russia,
one of whom, through manual testing,
found what traffic feature was being used to distinguish Snowflake.
It~was DTLS fingerprinting,
of~the kind cautioned about in \autoref{sec:fingerprinting}.
% "Russian DPI check supported_groups extension in ServerHello payload (byte 0x5a in udp packet)." https://bugs.torproject.org/tpo/anti-censorship/pluggable-transports/snowflake/40014#note_2765074
Specifically, it~was the presence of a
\mbox{supported\_groups} extension in the DTLS Server Hello message produced by Pion.
The extension being present in Server Hello was a bug---but
% "Server Hello should not contain supported_groups extension (extension.SupportedEllipticCurves)" https://github.com/pion/dtls/issues/409
one that afforded the censor a feature
to distinguish DTLS connections with a Pion implementation in the server role
from other forms of DTLS.
The process of finding the flaw, fixing it,
and shipping new releases of Tor Browser took a few weeks,
% "Point to a forked version of pion/dtls with fingerprinting fix" https://gitlab.torproject.org/tpo/applications/tor-browser-build/-/merge_requests/375
% 2021-12-14 https://blog.torproject.org/new-release-tor-browser-115a1/
% 2021-12-20 https://blog.torproject.org/new-release-tor-browser-1103/
after which the user count rose quickly:
from the beginning to the end of December~2021,
the number of users in Russia grew from about 400 to over 4,000
% > library("tidyverse")
% > WANTED_FINGERPRINTS <- c(
%     "7659DA0F96B156C322FBFF3ACCC9B9DC01C27C73" = "snowman",
%     "5481936581E23D2D178105D44DB6915AB06BFB7F" = "snowflake-01",
%     "91DA221A149007D0FD9E5515F5786C3DD07E4BB0" = "snowflake-02"
%   )
% > userstats <- read_csv("figures/users/userstats-bridge-combined-multi.csv") %>%
%     filter(transport == "snowflake" & fingerprint %in% names(WANTED_FINGERPRINTS)) %>%
%     mutate(across(c(low, high), ~ .x / (coverage / pmax(num_instances, coverage)))) %>%
%     mutate(users = (low + high) / 2) %>%
%     # Combine the contributions of all bridges.
%     group_by(date, transport, country) %>% summarize(across(c(low, high, users), sum), .groups = "drop") %>%
%     # Apportion "??" to other countries (see figures/users/users-country.r).
%     group_by(date, transport) %>% mutate(across(c(low, high, users), ~ .x * sum(.x) / sum(ifelse(country == "??", 0, .x)))) %>% ungroup() %>% filter(country != "??")
% > userstats %>% filter(date %in% as.Date(c("2021-12-01", "2022-01-01"))) %>% filter(country == "ru")
% # A tibble: 2 x 6
%   date       transport country   low  high users
%   <date>     <chr>     <chr>   <dbl> <dbl> <dbl>
% 1 2021-12-01 snowflake ru       381.  381.  381.
% 2 2022-01-01 snowflake ru      4381. 4380. 4380.
(\autoref{fig:client-counts-ru}).
Snowflake was to become a significant tool
amid the general intensification of censorship in Russia
following the invasion of Ukraine in February~2022.

The Server Hello \mbox{supported\_groups} distinguisher
had been
discovered and documented by MacMillan et~al.~\cite[\S 3]{arxiv.2008.03254}
already in~2020.
We~might have avoided this blocking event by proactively fixing
the known distinguisher---but
it was not necessarily the wrong call not to have done~so.
There is always more to do than time to do~it;
one must consider the opportunity cost
of preempting specific blocking that may not come to pass.
In~this case, a~reactive approach by us was enough:
the loss was minor, and we were able to patch the problem quickly.
Even in ISPs where the blocking rule was present,
it~did not block 100\% of Snowflake connections,
because of the how it targeted a quirk in Pion,
and only in Server Hello.
When the DTLS server role in the WebRTC data channel
was played by a non-Pion peer,
such as a web browser proxy,
the feature was not present.
% The Snowflake client would retry its rendezvous repeatedly,
% until hitting on a proxy that worked.

% "IRC Tip about Signature used to block Snowflake in Russia, 2022-May-16" https://bugs.torproject.org/tpo/anti-censorship/censorship-analysis/40030
% "Snowflake blocked by ClientHello [RU]" https://bugs.torproject.org/tpo/anti-censorship/pluggable-transports/snowflake/40140
% "A new Snowflake blocking rule (offset of supported_groups in DTLS Client Hello)" https://ntc.party/t/a-new-snowflake-blocking-rule-offset-of-supported-groups-in-dtls-client-hello/2420

In~May 2022 we got a report of a new detection rule,
this time keying on not just the presence, but the \emph{contents}
of the \mbox{supported\_groups} extension,
at~a byte offset suggesting that
it targeted the Client Hello message,
not Server Hello.
The presence of a \mbox{supported\_groups} extension in Client Hello is not at all unusual,
but the specific groups offered by Pion's implementation
differed from those of common browsers.
Though we confirmed the existence of the blocking rule,
testers reported that Snowflake continued to work---which
% https://bugs.torproject.org/tpo/anti-censorship/censorship-analysis/40030#note_2804998
% https://ntc.party/t/a-new-snowflake-blocking-rule-offset-of-supported-groups-in-dtls-client-hello/2420/2
may have something to do with the fact that the Snowflake client
does not always play the client role in DTLS.
If~the Snowflake client is the DTLS server,
and the DTLS client is a browser proxy,
then the byte pattern looked for by the blocking rule does not appear.
% Hard to say at this point, but perhaps it was the cause of the sharp drop in April 2022, only reported in May?
We~developed a mitigation,
but by the time we prepared a testing release in July~2022,
% "Creating a version of Tor Browser with patched Snowflake client that includes supported_groups censorship countermeasure" https://bugs.torproject.org/tpo/anti-censorship/team/83
% https://ntc.party/t/testing-invitation-for-tor-browser-with-supported-groups-patch-countermeasure-in-snowflake-to-evade-censorship-observed-in-russia/2837
the new rule
had apparently been removed
and replaced by another.
We~can only speculate as to motivations,
but it may be that the censor found the old rule
to have too many false positives,
or~just to lack effectiveness.

% "Блокировку Сlient Hello убрали, теперь блокируют Hello Verify Request" https://ntc.party/t/in-case-snowflake-rendezvous-gets-blocked/1857/9
% "They removed the blocking of Client Hello, now they block Hello Verify Request" https://bugs.torproject.org/tpo/anti-censorship/censorship-analysis/40030#note_2823140

The detection rule that replaced \mbox{supported\_groups} in Client Hello
looked for the presence of a Hello Verify Request message.
Hello Verify Request is an anti-denial-of-service feature in DTLS,
in~which the server sends a random cookie to the client,
and the client sends a second Client Hello message,
this one containing a copy of the cookie~\cite[\S 5.1]{rfc9147}.
It~is not an error to send Hello Verify Request
(it~is a ``MAY'' in the RFC),
but because the Pion implementation in Snowflake sent~it,
and major browsers did not,
it was a reliable indicator of Snowflake connections.
(Those, at least, in which the DTLS server role was played by
a Snowflake client or standalone proxy.)
This distinguisher, too, had been anticipated by
MacMillan et~al.~\cite[\S 3]{arxiv.2008.03254} in~2020.
The first reports of the blocking rule arrived in July~2022;
but as you can see in \autoref{fig:client-counts-ru},
it~had no apparent immediate effect.
It~is hard to say whether the drastic decline in October 2022
was a consequence of this rule,
or some other, unidentified one.
That decline coincided with an explosion of users from Iran,
which temporarily affected the usability of the whole system.
We~deployed a mitigation to remove the Hello Verify Request message
from Snowflake, regrettably, only in February~2023, % and only in Tor Browser, no Orbot yet
after which the number of users in Russia began to recover.
% "Apply Snowflake Remove HelloVerify Countermeasure" https://gitlab.torproject.org/tpo/applications/tor-browser-build/-/merge_requests/637
% "Since the release of Tor Browser 12.0.3 on 2023-02-15 there has been an increase in users from Russia on both bridges." https://bugs.torproject.org/tpo/anti-censorship/censorship-analysis/40030#note_2893870

The case of Snowflake in Russia illustrates
some of the complexity of censorship measurement.
The~answer to a question like ``Does Snowflake work in Russia?''
is not a simple yes or~no.
It~may depend on the date, the ISP,
and even such factors as which endpoint plays the DTLS server role.

\subsection{Blocking in Iran}
\label{sec:block-ir}

% "Unexplained drop in Snowflake client polls and bandwidth, testers wanted" https://github.com/net4people/bbs/issues/131
% "Tor censorship in Iran" https://bugs.torproject.org/tpo/anti-censorship/team/96#note_2840481
% "Sudden reduction in snowflake-01 bridge bandwidth, 2022-10-04 17:15" https://bugs.torproject.org/tpo/anti-censorship/pluggable-transports/snowflake/40207
% "Planning response to censorship in Iran with AC team" https://gitlab.torproject.org/tpo/team/-/wikis/Planning-response-to-censorship-in-Iran-with-AC-team

In~late September 2022,
users from Iran became the majority of Snowflake users almost overnight,
only to fall just as quickly two weeks later.
See \autoref{fig:client-counts-ir}.
The cause of the rise was
extraordinary new network restrictions amid mass protests~\cite{ooni-2022-iran-blocks-social-media-mahsa-amini-protests};
the cause of the decline was TLS fingerprint blocking,
which stopped Snowflake rendezvous from working.
The crypto/tls package of the Go programming language
(in~which the Snowflake client is written)
may produce several slightly different TLS fingerprints,
depending on hardware capabilities and how it was compiled.
% "...in native Go crypto/tls fingerprints since go1.17 is that the order of ciphersuites depends on whether the platform has support for accelerated AES-GCM" https://bugs.torproject.org/tpo/anti-censorship/pluggable-transports/snowflake/40207#note_2844163
% % "There is strong evidence of an attempt to block the native Go crypto/tls fingerprint, but not all native fingerprints produced by Go programs are blocked." https://github.com/net4people/bbs/issues/125#issuecomment-1284602875
It~was one of these fingerprints that was blocked.
Because the blocking rule was so specific,
some users were affected and others were not.
% "This all gives us a good hypothesis... It includes the fingerprints of go1.17+ crypto/tls without AES acceleration" https://github.com/net4people/bbs/issues/139#issuecomment-1280243079
% "When I tested the desktop version, I did it in a VM that did not emulate support for accelerated AES-GCM..." https://github.com/net4people/bbs/issues/131#issuecomment-1280284051
Why would a censor block only one (even if the most common)
TLS fingerprint?
It~may have been a simple oversight.
On~the other hand, it~is not certain that the blocking
was meant for Snowflake specifically.
Go~is a popular language for implementing circumvention systems;
Snowflake may have been caught up in blocking that was intended for another system.

The fact that simple TLS fingerprinting worked to block Snowflake rendezvous
was carelessness on our part.
Aware of the possibility,
we~had already implemented TLS camouflage using uTLS
in the Snowflake client,
but failed to turn it on by default.
% "uTLS for broker negotiation" https://bugs.torproject.org/tpo/anti-censorship/pluggable-transports/snowflake/40054
Activating the feature required only a small configuration change,
% "Enable uTLS and use the full bridge line for snowflake" https://gitlab.torproject.org/tpo/applications/tor-browser-build/-/merge_requests/540
but we had to wait for new releases of Tor Browser and Orbot
to get it into the hands of users:
see the September--November~2022 interval in \autoref{fig:client-counts-ir}.

% "Blocking of cdn.sstatic.net by SNI in Iran, 2023-01-16 to 2023-01-24 and sporadically thereafter" https://bugs.torproject.org/tpo/anti-censorship/team/115#note_2873040

After repairing the TLS fingerprinting flaw,
the number of users from Iran gradually recovered
to near its former peak.
We~are aware of only minor disruptions after this time.
The default rendezvous front domain
was blocked (by~TLS SNI) in some ISPs
between \mbox{2023-01-16} and \mbox{2023-01-24},
which we confirmed using data from the censorship measurement platform OONI.
A~reduction in users is visible at this time.
AMP cache rendezvous continued to work.
OONI measurements in the weeks after the block was lifted showed sporadic
failures to connect to the front domain.
If~these were further attempts at blocking,
they did not have much of an effect.

\subsection{Blocking in China}
\label{sec:block-cn}

% "Investigate Snowflake blocking in China" https://bugs.torproject.org/tpo/anti-censorship/pluggable-transports/snowflake/32657

The user count graph from China,
\autoref{fig:client-counts-cn},
does not show any drastic changes
like others we have seen so far.
There is a modest but respectable number of Snowflake users in China.
Though there have been no singular, sustained events,
we~have seen evidence of short-term or tentative
blocking attempts.

In~May 2019, when Snowflake was still in alpha release,
a~user in China reported a failure to connect.
Investigation revealed that the cause was IP address blocking of
the few proxies that existed at the time.
% 2019-05-01 "I'm going to say that this a proxy blocking problem" https://bugs.torproject.org/tpo/anti-censorship/pluggable-transports/snowflake/30350#note_2593274
Rendezvous happened, and the STUN exchange worked,
but the client and proxy could not establish a connection.
We~experimented with running a proxy
at a previously unused IP address:
clients in China could connect when they were assigned
that proxy by the broker.
This was back before the web browser extension proxy existed,
and the only consistent proxy support was a few standalone proxies
that we, the developers, ran at a static IP address.
It~ceased to be an issue as the proxy pool grew in size.

That same month, we noticed blocking of
% 2019-05-15 "access to stun.l.google.com:19302 was blocked" https://bugs.torproject.org/tpo/anti-censorship/pluggable-transports/snowflake/30368#note_2593357
% 2019-05-17 "it looks like the initial connection to the default STUN server is being blocked" https://bugs.torproject.org/tpo/anti-censorship/pluggable-transports/snowflake/30350#note_2593299
the default STUN server,
of which there was only one at the time.
% https://gitlab.torproject.org/tpo/applications/tor-browser-build/-/blob/4ff2be0b02e322716f06829e49c50f39795bf43c/projects/tor-browser/Bundle-Data/PTConfigs/linux/torrc-defaults-appendix#L5
The solution was to add more STUN servers,
and select a subset of them on each rendezvous attempt.
% 2020-07-09 "Use STUN server compatible with RFC 5780 in proxy" https://gitlab.torproject.org/tpo/anti-censorship/pluggable-transports/snowflake/-/merge_requests/5
% 2020-07-23 "Choose a random subset from given STUN servers" https://gitlab.torproject.org/tpo/anti-censorship/pluggable-transports/snowflake/-/merge_requests/7
% 2020-07-10 "Update version of snowflake to allow the client to perform NAT discovery" https://gitlab.torproject.org/tpo/applications/tor-browser-build/-/merge_requests/11
% 2021-01-21 "As far as we know, setting new STUN servers unblocked Snowflake in China." https://bugs.torproject.org/tpo/anti-censorship/pluggable-transports/snowflake/30350#note_2723004
Curiously, it seems that when the STUN server was blocked,
the standalone proxies that had been blocked earlier in the month became unblocked.
% 2019-05-27 "It seems once they blocked those stun servers, all snowflake bridges became reachable again." https://bugs.torproject.org/tpo/anti-censorship/pluggable-transports/snowflake/30368#note_2593360
% NB stun.l.google.com reported reachable (to ICMP at least) 2021-05-03: https://bugs.torproject.org/tpo/anti-censorship/pluggable-transports/snowflake/40044#note_2734125

% These were determined not to be GFW related, rather proxy bugs:
% 2019-08-25 "Hello, currently, in China, I can't open any webpage in 9.0a4 version Tor browser through snowflake bridge" https://bugs.torproject.org/tpo/anti-censorship/pluggable-transports/snowflake/31503
% 2019-09-22 "Hello, today after about two hours, I can't open any webpage in Tor browser through Snowflake bridge." https://bugs.torproject.org/tpo/anti-censorship/pluggable-transports/snowflake/31818
% 2019-10-02 "Hello, Currently, Tor Browser 9.0a7 can't connect to Tor network through Snowflake bridge." https://bugs.torproject.org/tpo/anti-censorship/pluggable-transports/snowflake/31930
% 2019-10-04 "Hello, currently, in China, Tor Browser 9.0a7 version can't establish a Tor network connection through snowflake bridge" https://bugs.torproject.org/tpo/anti-censorship/pluggable-transports/snowflake/31960
% 2019-12-01 "Yesterday, in China, I tried to connect to Tor network through snowflake bridge for 10 times. But all of the connections failed" https://bugs.torproject.org/tpo/anti-censorship/pluggable-transports/snowflake/32653
% 2019-12-21 "Hello, currently, in China, Tor Browser 9.5a3 still can't connect to Tor network through snowflake bridge." https://bugs.torproject.org/tpo/anti-censorship/pluggable-transports/snowflake/32833
% 2020-01-13 "Hello, currently, in China, Tor Browser 9.5a4 still can't connect to Tor network through snowflake bridge." https://bugs.torproject.org/tpo/anti-censorship/pluggable-transports/snowflake/32930

% Attributed to lack of Turbo Tunnel:
% 2019-11-25 "Hello, currently, in China, Tor Browser 9.5a2 still can't connect to Tor network through snowflake bridge" https://bugs.torproject.org/tpo/anti-censorship/pluggable-transports/snowflake/32597
% 2020-03-29 "Hello, currently, in China, Tor Browser 9.5a8 still can't connect to Tor network through snowflake bridge." https://bugs.torproject.org/tpo/anti-censorship/pluggable-transports/snowflake/33756

% Unresolved/needs information:
% 2021-05-03 "Hello, currently, in China, tor-browser-linux64-10.5a15 can not connect to Tor network through Snowflake bridge" https://bugs.torproject.org/tpo/anti-censorship/pluggable-transports/snowflake/40044

% "Confirmed block of default Snowflake in China" https://github.com/net4people/bbs/issues/249
% "Snowflake bridge does not work in China since days ago" https://forum.torproject.net/t/snowflake-bridge-does-not-work-in-china-since-days-ago/7635
% "Blocking of Snowflake in China, 2023-05-12" https://bugs.torproject.org/tpo/anti-censorship/censorship-analysis/40038
The next incidents we are aware of did not occur until 2023,
recent enough to appear in \autoref{fig:client-counts-cn}.
On May~12, 13, and~14, a~few users reported problems
with domain fronting rendezvous.
We~could not get systematic measurements,
but it appeared that censorship was triggered
by observing multiple (two or three) HTTPS connections
with the same TLS SNI to certain IP addresses within a short time.
It~is possible that Snowflake was not the target of this
blocking behavior, and was affected only as a side effect.
If~it indeed had to do with Snowflake,
our best guess is that it was aimed at the multiple rendezvous
caused by the use of multiple bridges---though such a
policy would certainly also affect a large number of non-Snowflake connections.
The user count from China was about halved during those three days.
On~May~15, the blocking went away and user counts returned to normal.
% Reported at the same time, perhaps coincidental:
% "GFW at the Edge: Latest Development of China's Distributed Censorship System" https://github.com/net4people/bbs/issues/248

<<<<<<< HEAD
=======
Also in May 2023, one user reported apparent throttling
(artificial reduction in speed by packet dropping)
of~TLS-in-DTLS connections,
based on packet size and timing features.
% "Potential TLS-over-DTLS blocking in China" https://github.com/net4people/bbs/issues/255
Such a policy would affect Snowflake,
because it transports Tor TLS inside DTLS data channels.
Reportedly, adding padding to the first few packets
to disrupt the size and timing signature was enough
to prevent throttling.
Our own speed tests run at the time
did not show evidence of throttling,
with or without added padding.
% "Analysis of speed deficiency of Snowflake in China, 2023 Q1" https://bugs.torproject.org/tpo/anti-censorship/pluggable-transports/snowflake/40251#note_2906723
There was no obvious reduction in the number of users.
It~may have been a localized, ISP-specific phenomenon.

>>>>>>> 7718abcb
% Slowness, great bottleneck?
% "Analysis of speed deficiency of Snowflake in China, 2023 Q1" https://bugs.torproject.org/tpo/anti-censorship/pluggable-transports/snowflake/40251

\subsection{Blocking in Turkmenistan}
\label{sec:block-tm}

% "Blocking of Snowflake in Turkmenistan, 2021-10-24" https://bugs.torproject.org/tpo/anti-censorship/censorship-analysis/40024
% "On 2021-10-24, Snowflake users dropped drastically and thereafter went to zero." https://bugs.torproject.org/tpo/anti-censorship/censorship-analysis/40029#note_2787789

There have never been more than a few tens of Snowflake users in Turkmenistan.
Even so, it~has happened at least twice
that the number of users dropped suddenly to zero,
as~you can see in \autoref{fig:client-counts-tm}.
We~attributed the drops to multiple causes:
filtering of the default broker front domain
by DNS and TCP RST injection,
and blocking of certain UDP port numbers
commonly used by STUN.

Turkmenistan is a particularly challenging environment for circumvention.
Though unsophisticated, the censorship there
is more severe and indiscriminate
than in other places we have seen.
The fraction of the population that has access to the Internet is relatively small,
which makes it hard to communicate with volunteer testers
and lengthens testing cycles.
We~have been able to mitigate Snowflake blocking in Turkmenistan,
but only partly, and after protracted effort.

The drop on \mbox{2021-10-24} was caused by
blocking of the default broker front domain.
We~determined this by
taking advantage of a feature of the Turkmenistan firewall,
namely its bidirectionality.
% "I did some tests to see if it would be possible to measure blocking of SNI and DNS from outside Turkmenistan" https://bugs.torproject.org/tpo/anti-censorship/censorship-analysis/40029#note_2787781
% "Bidirectional DNS, HTTPS, HTTP injection in Turkmenistan" https://github.com/net4people/bbs/issues/80
Conveniently for analysis,
the firewall works in both directions:
packets that \emph{enter} the country are subject to injection
just as those that exit it are~\cite[\S 2]{Nourin2023a}.
By~sending probes into the country from outside,
we~found that the default broker front domain
was blocked at both the DNS and TLS layers.
% "...the block on Snowflake is effected by (at least) DNS and SNI blocking of the broker's front domain, cdn.sstatic.net." https://bugs.torproject.org/tpo/anti-censorship/censorship-analysis/40024#note_2767094
It~was some time---not until August 2022---before we got
confirmation from testers that an alternative front domain
worked to get around the block of the broker.
% 2022-08-18 "broker rendezvous peer received" https://bugs.torproject.org/tpo/anti-censorship/censorship-analysis/40024#note_2829121
% We~did not get confirmation whether AMP cache rendezvous also worked,
% % "it would be helpful to ask them to try the AMP cache rendezvous." https://bugs.torproject.org/tpo/anti-censorship/censorship-analysis/40024#note_2794947
% though our external testing indicated it would.
% % "www.google.com does not appear to be blocked" https://bugs.torproject.org/tpo/anti-censorship/censorship-analysis/40024#note_2767094

% This was not the only interference with Tor at the time.
% Five days later, on \mbox{2021-10-29}, Tor users not using circumvention transports
% dropped from about 1,000 almost to zero.
% https://bugs.torproject.org/tpo/anti-censorship/censorship-analysis/40029#note_2787789

The increase in the number of users from May to August 2022
visible in \autoref{fig:client-counts-tm} was caused by
a partial unblocking of the broker front domain on \mbox{2023-05-03}.
We~realized this only in retrospect,
by~looking at logs from Censored Planet~\cite{Raman2020c},
a~censorship measurement system that had continuous measurements
of the domain at that time, in~one autonomous system in Turkmenistan.
There was a clear shift from RST responses to successful TLS connections on that date.
DNS measurements are available only after that date,
so~they do not show a change, but they also showed no blocking.
The unblocking evidently permitted some users to connect as before.
But it must not have been nationwide, because as late as \mbox{2022-08-18},
some users reported that RST injection was still in place for them
(though DNS injection had ceased).
% 2022-08-18 "wsarecv: An existing connection was forcibly closed by the remote host." https://bugs.torproject.org/tpo/anti-censorship/censorship-analysis/40024#note_2829106

% Connection Assist
% July 2022
% https://gitlab.torproject.org/tpo/anti-censorship/rdsys/-/merge_requests/48

There was yet another layer to the blocking.
Even if they could contact the broker
(at~the default or an alternative front domain),
clients could not then establish a connection with a proxy.
% "...there's some progress in the sense that the broker connection is working now, but it looks like the client is having trouble connecting to the proxies." https://bugs.torproject.org/tpo/anti-censorship/censorship-analysis/40024#note_2829140
% "connection failed timeout waiting for DataChannel.OnOpen" https://bugs.torproject.org/tpo/anti-censorship/censorship-analysis/40024#note_2829121
Further testing revealed blocking of the default STUN port, UDP~3478.
% "And port 3478 is blocked in TM" https://bugs.torproject.org/tpo/anti-censorship/censorship-analysis/40024#note_2829127
A~client that cannot communicate with a STUN server
cannot find its own ICE candidate addresses (\autoref{sec:connection}),
which makes most WebRTC proxy connections fail.
(The exceptions are proxies without NAT and ingress filtering.
While there are some such proxies,
censorship in Turkmenistan also outright blocks
large swaths of the IP address space,
including data center address ranges where those proxies tend to run.)
% "Even if the user is unable to connect to any STUN servers and sends an SDP offer with no candidates, they should still be able to connect to proxies that are not behind a NAT or behind a full cone NAT" https://bugs.torproject.org/tpo/anti-censorship/censorship-analysis/40024#note_2889789
As~chance would have it, the NAT discovery feature we rely on
for testing the NAT type of clients requires
STUN servers to open a second, functionally equivalent listener
on a different port~\cite[\S 6]{rfc5780} (commonly port 3479).
Changing to those alternative STUN port numbers
let some users connect to Snowflake again.
% "this line... :3479... Works!" https://bugs.torproject.org/tpo/anti-censorship/censorship-analysis/40024#note_2829157
% 2022-08-25 "Use stun servers on port 3479 for turkmenistan" https://gitlab.torproject.org/tpo/anti-censorship/rdsys-admin/-/merge_requests/4
Specifically, STUN servers on port 3479 worked in AGTS,
one of two major affected ISPs.
The workaround did not work in Turkmentelecom, the other major ISP,
where port~3479 was blocked.
% "So the line where we switch to port 3479 only works for some people but not others?" https://bugs.torproject.org/tpo/anti-censorship/censorship-analysis/40024#note_2829235
Though we do not have continuous measurements to be sure,
we~suspect that the STUN port blocking began on \mbox{2022-08-03}
and precipitated the drop seen there in \autoref{fig:client-counts-tm}.
% OONI stunreachability measurements cease on 2023-07-31.
% https://explorer.ooni.org/search?since=2022-07-01&until=2022-10-31&failure=true&probe_cc=TM&test_name=stunreachability

The blocking techniques just described are crude,
surely resulting in significant overblocking---but
they nevertheless offer greater challenges to circumvention
than the more considered blocking of Russia and Iran.
We~highlight this to make the point that blocking resistance
cannot be defined in absolute terms,
but only in relation to a particular censor
and its predilections.
Censors differ not only in resources
(time, money, equipment, personnel),
but also in their tolerance
for the social and economic harms of overblocking.
Circumvention can only respond to and act within these constraints.
The government of Turkmenistan has evidently chosen
to prioritize political control
over a functioning network, to an extreme degree.
To paraphrase one of our collaborators:
``What they have in Turkmenistan can hardly be called an Internet.''
% https://bugs.torproject.org/tpo/anti-censorship/censorship-analysis/40024#note_2889792
In~a network already heavily damaged by oppressive policy,
the marginal harm caused by the clumsy blocking of
this or that circumvention system is relatively small.
This explains the sense in which a resource-poor censor
can ``afford'' certain blocking actions
that a richer, more capable censor cannot.

\section{Future work}
\label{sec:future}

A~natural extension of Snowflake would be
to have it access systems other than Tor---ordinary
VPNs, for example.
Tor has its benefits:
an~existing user base,
a~standard (pluggable transports) for integrating
circumvention modules,
and exit nodes separate from entry nodes,
which relieve the circumvention developer of the concerns associated
with actually exiting traffic to its destination.
But Tor has drawbacks as well,
notably its lower speed and
a~lack of support for UDP and other non-TCP protocols.
Nothing inherently ties Snowflake to Tor,
and it might easily be adapted to other systems.

% "Multiplex - one client splits traffic across multiple proxies" https://bugs.torproject.org/tpo/anti-censorship/pluggable-transports/snowflake/25723
% "I'm thinking of 'striping' packets across multiple snowflake proxies simultaneously." https://lists.torproject.org/pipermail/anti-censorship-team/2020-February/000059.html
The Turbo Tunnel reliability layer of \autoref{sec:data-transfer}
was necessary for providing a continuous session abstraction
over a sequence of unreliable proxies.
But it might do even more:
in~particular, it should be possible
for a client to multiplex its traffic
over multiple proxies not just sequentially, but in parallel.
(Something like multipath~TCP.)
Our experiments with multiplexing have so far
not shown enough benefit to justify the change,
though it may be a matter of tuning.
% "...the multiplexing patch in !11 makes no difference in throughput (and in some cases seems to make throughput worse)" https://bugs.torproject.org/tpo/anti-censorship/pluggable-transports/snowflake/25723#note_2718643
% "at least the multiplexed version is not slower than the regular version now" https://gitlab.torproject.org/tpo/anti-censorship/pluggable-transports/snowflake/-/merge_requests/11#note_2716658

\section*{Availability}

This section has been anonymized for submission.
Here we will link to a web site and source code.
All of the programs of which Snowflake is composed are,
naturally, free software.
We will also link to the data and code needed to reproduce
the figures and calculations in this paper.

{
\raggedright
\bibliographystyle{snowflake}
\bibliography{snowflake}
}

\end{document}<|MERGE_RESOLUTION|>--- conflicted
+++ resolved
@@ -2410,33 +2410,13 @@
 blocking behavior, and was affected only as a side effect.
 If~it indeed had to do with Snowflake,
 our best guess is that it was aimed at the multiple rendezvous
-caused by the use of multiple bridges---though such a
-policy would certainly also affect a large number of non-Snowflake connections.
+occasioned by the two bridges mentioned in \autoref{sec:clients}---though such a
+policy would certainly affect a large number of non-Snowflake connections.
 The user count from China was about halved during those three days.
 On~May~15, the blocking went away and user counts returned to normal.
 % Reported at the same time, perhaps coincidental:
 % "GFW at the Edge: Latest Development of China's Distributed Censorship System" https://github.com/net4people/bbs/issues/248
 
-<<<<<<< HEAD
-=======
-Also in May 2023, one user reported apparent throttling
-(artificial reduction in speed by packet dropping)
-of~TLS-in-DTLS connections,
-based on packet size and timing features.
-% "Potential TLS-over-DTLS blocking in China" https://github.com/net4people/bbs/issues/255
-Such a policy would affect Snowflake,
-because it transports Tor TLS inside DTLS data channels.
-Reportedly, adding padding to the first few packets
-to disrupt the size and timing signature was enough
-to prevent throttling.
-Our own speed tests run at the time
-did not show evidence of throttling,
-with or without added padding.
-% "Analysis of speed deficiency of Snowflake in China, 2023 Q1" https://bugs.torproject.org/tpo/anti-censorship/pluggable-transports/snowflake/40251#note_2906723
-There was no obvious reduction in the number of users.
-It~may have been a localized, ISP-specific phenomenon.
-
->>>>>>> 7718abcb
 % Slowness, great bottleneck?
 % "Analysis of speed deficiency of Snowflake in China, 2023 Q1" https://bugs.torproject.org/tpo/anti-censorship/pluggable-transports/snowflake/40251
 
