\documentclass[letterpaper,twocolumn]{article}

\usepackage{bigdelim}
\usepackage{graphicx}
\usepackage[marginal]{footmisc}
\usepackage{makecell}
\usepackage{multirow}
\usepackage{pifont} % For checkmarks in tab:nat-matching.
\usepackage{url}
\usepackage[table]{xcolor}

\usepackage[textsize=footnotesize]{todonotes}\setlength{\marginparwidth}{1.5cm}

% Better look for citations that include a section reference like \cite[\S 3]{foobar}.
\usepackage{cite}
\renewcommand{\citemid}{~}

% Load hyperref after other packages.
\usepackage[pdfa,hidelinks,pdfusetitle,pdfcreator={},pdfproducer={}]{hyperref}
\urlstyle{same}
\def\sectionautorefname{Section}
\def\subsectionautorefname{Section}

\usepackage{usenix-2020-09}
\usepackage{titling} % Needs to come after usenix-2020-09, which redefines \maketitle.

% Disable metadata for reproducible PDF.
% https://tex.stackexchange.com/a/313605
\usepackage{ifpdf}
\ifpdf
\pdfinfoomitdate=1
\pdftrailerid{}
\pdfsuppressptexinfo=-1
\fi

% Change URL line breaking preferences.
% http://mirrors.ctan.org/macros/latex/contrib/url/url.pdf §5.2 Changing linebreaks
% The considerations here are:
% 1. We must be able to break the URLs for Nasr2020a and uproxy-design-doc,
%    which have a path component that is longer than the line width but which
%    contains hyphens.
% 2. The URL for Barradas2020a looks much better if it is broken after a slash,
%    rather than after the hyphen in the hostname.
% 3. GitLab URLs in footnotes that end in #note_XXXXXXX look bad if broken
%    immediately after the '#'.
% \UrlBreaks have a lower penalty than \UrlBigBreaks; i.e., TeX will prefer to
% break lines at \UrlBreaks if possible, and only break at \UrlBigBreaks if
% necessary. We prefer to break at slashes only (which takes care of
% considerations 2 and 3), but will break at a hyphen when there is no slash
% available (which does consideration 1).
\def\UrlBreaks{\do-}
\def\UrlBigBreaks{\do/}

\hyphenation{Web-RTC}
\hyphenation{Web-Exten-sion}
\hyphenation{Java-Script}
\hyphenation{uProxy}
\hyphenation{off-line}
\hyphenation{mac-OS}
\hyphenation{Mull-vad}

% Highlight the first usage or definition of a technical term.
% Like the firstterm element in DocBook: https://tdg.docbook.org/tdg/5.2/firstterm.html.
\newcommand{\firstterm}[1]{\textit{#1}}

% Use a smaller font size for footnotes that consist entirely of a URL, so URLs like
% https://bugs.torproject.org/tpo/anti-censorship/pluggable-transports/snowflake/XXXXX
% fit in one line.
\setlength{\footnotemargin}{1.5ex}
\newlength{\urlfootnotesize}
\setlength{\urlfootnotesize}{6.5pt}
\newcommand{\urlfootnote}[1]{\footnote{
Anonymized reference URL.
}}

\begin{document}

\date{}

\title{\Large\bf Snowflake, a censorship circumvention system\\using temporary WebRTC proxies}

\author{}
% \author{%
% {\rm Cecylia Bocovich}%
% \and
% {\rm Arlo Breault}%
% \and
% {\rm David Fifield}%
% \and
% {\rm Serene}%
% \and
% {\rm Xiaokang Wang}%
% }
% \renewcommand{\maketitlehookc}{\centering\normalsize Authors are listed alphabetically.}

\maketitle

\begin{abstract}
Snowflake is a system for circumventing Internet censorship.
Its blocking resistance comes from
the use of numerous, ultra-light, temporary proxies (``snowflakes''),
which accept traffic from censored clients using peer-to-peer WebRTC protocols
and forward it to a centralized bridge.
The temporary proxies are simple enough to be implemented in JavaScript,
in~a web page or browser extension,
making them much cheaper to run than
a traditional proxy or VPN server.
The large and constantly changing pool
of proxy addresses resists enumeration and blocking by a censor.
The system is built on the assumption
that proxies may appear or disappear at any time:
clients discover live proxies dynamically
using a secure rendezvous protocol;
when an \mbox{in-use} proxy goes offline,
its client switches to another on the fly,
invisibly to upper network layers.

Snowflake has been deployed with success
in Tor Browser and Orbot for several years.
It has been a significant circumvention tool
during high-profile network disruptions,
including in Russia in~2021 and Iran in~2022.
In this paper, we explain the composition of Snowflake's many parts,
give a history of deployment and blocking attempts,
and reflect on implications for circumvention generally.
\end{abstract}

% General references:
%   https://keroserene.net/snowflake/technical/#history
%   https://www.bamsoftware.com/papers/thesis/#chap:snowflake

\section{Introduction}
\label{sec:intro}

Snowflake is a censorship circumvention system,
a~system to enable network communication
despite interference by a censor.
Its blocking resistance comes from a large pool
of low-cost, temporary proxies
that varies over time
and offers a censor no fixed target for blocking.
The core research purpose of this paper
is to investigate experimentally to what extent
a circumvention system that makes the tradeoffs Snowflake does
can be effective against contemporary censors.
We~will present the design of the system,
listing the many challenges of circumvention
and showing how Snowflake addresses them.
We~will explain how Snowflake solves the technical challenge
of providing a good user experience
when proxies are individually unreliable.
We~will document the reactions of national censors
through case studies in
Russia, Iran, China, and Turkmenistan
over more than three years of deployment.
On~the way we will provide quantitative evaluations
of various facets of the system,
including the number of clients served,
and the size and composition of the proxy pool.

Censorship circumvention systems may
be characterized on multiple axes.
Some systems imitate a common network protocol;
others try
not to look like any protocol in particular.
Some distribute connections over numerous proxy servers;
others concentrate on a single proxy
that is, for one reason or another, difficult for a censor to block.
What all circumvention systems have in common
is that they strive to increase the \emph{cost}
to the censor of blocking them---whether that cost be in
research and development, human resources, and hardware;
or in the inevitable overblocking that results
when a censor tries to selectively block
some connections but not others.
On~the spectrum of imitation to randomization,
Snowflake falls on the side of imitation;
on the scale of diffuse to concentrated, it is diffuse.
Snowflake's defining characteristic is that it
pushes the idea of distributed, disposable
proxies to an extreme.

WebRTC is a suite of protocols
intended for real-time communication applications
on the web~\cite{rfc8825}.
Video and voice chat are typical applications.
Snowflake exchanges WebRTC data formats
in the course of establishing a connection,
and uses WebRTC protocols to traverse of NAT (network address translation)
and to connect clients and proxies.
Crucially for Snowflake, WebRTC APIs
are available to JavaScript code in web browsers,
meaning it is possible to implement a proxy
in a web page or browser extension.
WebRTC is also usable outside a browser,
which is how we implement the Snowflake client program
and alternative, command line--based proxies.

As~is usual in circumvention research,
we assume a threat model in which
\firstterm{clients} reside in a network
controlled by a \firstterm{censor}.
The censor has the power to inspect and interfere with
traffic that crosses the border of its network;
typical real-world censor behaviors include
inspecting IP addresses and hostnames,
checking packet contents for keywords,
blocking IP addresses, and injecting false DNS responses
and TCP RST packets.
The client wants to communicate with some
\firstterm{destination} outside the censor's network,
possibly with the aid of third-party \firstterm{proxies}.
The censor is motivated to block the contents
of the client's communication, or the destination itself.
The censor knows of the possibility of circumvention,
and therefore seeks to block not only direct communication with the destination,
but also indirect communication by way of a proxy or circumvention system.
Circumvention is accomplished when the client
can reliably reach any proxy,
because a proxy, being outside the censor's control,
can then forward the client's communication to any destination.
(In Snowflake, we separate the roles of temporary \firstterm{proxies}
and a stable long-term \firstterm{bridge}, but the idea is the same.)
The censor derives benefit
from permitting some forms of network access:
it~cannot trivially ``win''
by shutting down all communication,
but must be selective in its blocking decisions,
in order to optimize some objective of its own.
The art of censorship circumvention is
forcing the censor into a dilemma
of~overblocking or underblocking,
by making circumvention traffic difficult to distinguish
from traffic that the censor prefers not to block.

Snowflake originates in two earlier projects:
flash proxy and uProxy.
% https://lists.torproject.org/pipermail/tor-dev/2016-January/010310.html "Snowflake is a webrtc pluggable transport inspired by flashproxy."
% https://keroserene.net/snowflake/technical/#1-introduction "It is inspired by and builds upon the previous work of Flashproxy. Snowflake is much like a hybrid of previous Pluggable Transports..."
Flash proxy~\cite{Fifield2012a}, like Snowflake, used
untrusted temporary JavaScript proxies in web browsers
forwarding to a central bridge,
but the link between client and proxy was WebSocket
rather than WebRTC,
which was then an emerging technology.
Flash proxy was deployed
% 2013: https://blog.torproject.org/combined-flash-proxy-pyobfsproxy-browser-bundles
% 2016: "Remove Flashproxy from Tor Browser" https://bugs.torproject.org/17428#note_2203210
from 2013 to~2016,
but never saw much use,
probably because WebSocket,
which lacks the built-in NAT traversal of WebRTC,
required clients to do complicated port forwarding.
% https://gitlab.torproject.org/legacy/trac/-/wikis/doc/PluggableTransports/FlashProxy/Howto
% https://serene.cx/snowflake/#note-flashproxy "...one could say that uProxy and flashproxy are the ancestors of snowflake."
uProxy~\cite{uproxy}, in one of its early incarnations,
% "in one of its earlier incarnations": uProxy pivoted from friend proxies to cloud servers in 2016:
% https://web.archive.org/web/20161211194847/https://blog.uproxy.org/2016/02/get-access-24x7-through-your-own-uproxy.html
% and added support for proxying through Tor in 2016:
% https://lists.torproject.org/pipermail/tor-dev/2016-September/011489.html
pioneered the use of WebRTC proxies for circumvention.
uProxy's proxies were browser-based,
but its trust and deployment model was different
from flash proxy's and Snowflake's.
Censored clients would arrange, out of band,
for an acquaintance outside the censor's network
to run a proxy in their browser~\cite{uproxy-design-doc}.
% uProxy v1.2.5 Design Doc: https://docs.google.com/document/d/1t_30vX7RcrEGuWwcg0Jub-HiNI0Ko3kBOyqXgrQN3Kw
% "uProxy depends on leveraging existing trust relationships to to find and use a proxy."
A~personal trust relationship was necessary to prevent misuse,
since browser proxies fetched destination content directly---meaning
client activity would be attributed to the proxy,
and the proxy might inspect the client's traffic.
Clients did not change proxies on the fly.
uProxy supported protocol obfuscation:
its packets could be transformed to resemble something
other than WebRTC.
% https://github.com/uProxy/uproxy-obfuscators
This was possible because of
uProxy's implementation as a privileged browser extension
with access to real sockets.
Because Snowflake uses ordinary unprivileged APIs,
its WebRTC can only look like WebRTC;
on the other hand, for the same reason,
Snowflake proxies are easier to deploy.
Like flash proxy, uProxy was active in the years
2013--2016.
% 2013: Serene's 30C3 lightning talk on uProxy https://events.ccc.de/congress/2013/wiki/Static:Lightning_Talks#Day_3
% 2013–2016 contributions in uProxy-p2p: https://github.com/UWNetworksLab/uProxy-p2p/graphs/contributors

Among existing circumvention systems,
the one that is most similar to Snowflake is MassBrowser~\cite{Nasr2020a},
% reading group summary of MassBrowser https://github.com/net4people/bbs/issues/32
which offers
proxying though volunteer proxies, called buddies.
MassBrowser's architecture is similar to Snowflake's:
there is a centralized component that coordinates
connections between clients and buddies,
which corresponds to a piece in Snowflake called the broker;
buddies are similar to our proxies.
The~trust model is in between Snowflake's and uProxy's.
Buddies preferentially operate as one-hop proxies, as in uProxy,
but are not limited to proxying only for trusted friends.
To~deter misuse, buddies specify a policy of
what categories of content they are willing to proxy.
The buddy software is
not constrained by a web browser environment,
and can, like uProxy, use protocol obfuscation
on the client--buddy link.
% V-D: "We also implement traffic obfuscation to protect MassBrowser's traffic
% against traffic analysis attacks. Particularly, we have built a custom
% implementation of the obfsproxy Tor pluggable transport tailored to work with
% our MassBrowser implementation."
% VI-A: "MassBrowser uses a custom protocol over TCP/UDP for the communications
% between Clients and Buddies."

Other circumvention systems have used WebRTC,
though without Snowflake's focus on numerous proxies.
Protozoa~\cite{Barradas2020a}
% reading group summary of Protozoa https://github.com/net4people/bbs/issues/55
and Stegozoa~\cite{Figueira2022a}
demonstrate point-to-point covert tunnel over WebRTC,
the former by directly replacing encoded media
with its own ciphertexts,
the latter using video steganography.
Significantly, where Snowflake now uses WebRTC data channels,
Protozoa and Stegozoa use WebRTC media streams,
which may have advantages for blocking resistance.
We will say more on this point in \autoref{sec:fingerprinting}.
TorKameleon~\cite{Vilalonga2023a} is a WebRTC-based system
with the dual goals of resisting blocking
and complicating traffic correlation attacks.
It~uses a recent draft programming interface called
WebRTC Encoded Transforms
% "Editor's Draft" status as of 2023-12-12 https://w3c.github.io/webrtc-encoded-transform/
% https://developer.mozilla.org/en-US/docs/Web/API/WebRTC_API/Using_Encoded_Transforms
to support Protozoa-like
embedding of data within media streams,
without invasive browser modifications.
% Examples of Encoded Transforms in TorKameleon source code:
% https://github.com/AfonsoVilalonga/TorKameleon/blob/c6ef7116043dfd74701ddb62f38606e748faf84b/PT/WebRTC/Client/public/js/main.js#L225
%   const transformStream = new TransformStream({
% https://github.com/AfonsoVilalonga/TorKameleon/blob/c6ef7116043dfd74701ddb62f38606e748faf84b/PT/WebRTC/Client/public/js/modulators/addFrame.js#L8
%   if (encodedFrame instanceof RTCEncodedVideoFrame && enconding.length > 0) {
% Encoded Transforms (earlier called Insertable Streams) had been mentioned as a future possibility in Stegozoa:
% https://dl.acm.org/doi/pdf/10.1145/3488932.3517419#page=12
% Snowflake team's notes:
% 2023-02-24 "WebRTC Encoded Transform (or Insertable Streams) for media channels in Snowflake?" https://lists.torproject.org/pipermail/anti-censorship-team/2023-February/000284.html

% Very early versions of Lantern (circa 2014) used social network–based trusted proxies:
%   https://web.archive.org/web/20140326223853/http://techpresident.com/news/wegov/24455/why-remarkably-similar-circumvention-tools-uproxy-and-lantern-are-not-overkill
%   https://lists.torproject.org/pipermail/tor-dev/2014-March/006356.html "HOWTO use Lantern as a pluggable transport"
%   https://web.archive.org/web/20130831160152/https://www.youtube.com/watch?v=aiPkCugE-RY
%   https://web.archive.org/web/2oe_/http://wayback-fakeurl.archive.org/yt/aiPkCugE-RY
% But it wasn't WebRTC, so was less like Snowflake than uProxy was.
% I'll draw the line here, since even Tor bridges are "volunteer-operated" in a sense.

Our goal in this paper is to provide a realistic assessment of Snowflake,
neither to exaggerate its advantages,
nor disproportionately emphasize the limitations
of other systems.
Circumvention research is a cooperative enterprise,
and we recognize and support our colleagues who
design and maintain their own systems.
With Snowflake, we have tried to explore a different point in the design space,
and by this exploration widen the scope of effective circumvention techniques.
We~acknowledge that Snowflake will be a better choice in some
censorship environments and
worse in others; indeed,
one of the ideas we hope to convey
is that blocking resistance
can be meaningfully understood only in relation to particular censor
and its resources, costs, and motivations.

As~of February 2024, Snowflake supports an estimated 42,000 average concurrent users
% > library("tidyverse")
% > WANTED_FINGERPRINTS <- c(
%     "7659DA0F96B156C322FBFF3ACCC9B9DC01C27C73" = "snowman",
%     "5481936581E23D2D178105D44DB6915AB06BFB7F" = "snowflake-01",
%     "91DA221A149007D0FD9E5515F5786C3DD07E4BB0" = "snowflake-02"
%   )
% > read_csv("figures/users/userstats-bridge-transport-multi.csv") %>%
%     filter(transport == "snowflake" & fingerprint %in% names(WANTED_FINGERPRINTS)) %>%
%     filter(date < "2024-02-01") %>%
%     mutate(users = users / (coverage / pmax(num_instances, coverage))) %>%
%     group_by(date, transport) %>% summarize(users = sum(users, na.rm = TRUE), .groups = "drop") %>%
%     tail()
% # A tibble: 6 × 3
%   date       transport  users
%   <date>     <chr>      <dbl>
% 1 2024-01-26 snowflake 41763.
% 2 2024-01-27 snowflake 43015.
% 3 2024-01-28 snowflake 43146.
% 4 2024-01-29 snowflake 42820.
% 5 2024-01-30 snowflake 41927.
% 6 2024-01-31 snowflake 42281.
at an average total transfer rate of 3.5~Gbit/s,
which works out to around 38~TB of circumvention traffic per day.
% > library("tidyverse")
% > WANTED_FINGERPRINTS <- c(
%     "7659DA0F96B156C322FBFF3ACCC9B9DC01C27C73" = "snowman",
%     "5481936581E23D2D178105D44DB6915AB06BFB7F" = "snowflake-01",
%     "91DA221A149007D0FD9E5515F5786C3DD07E4BB0" = "snowflake-02"
%   )
% > options(width = 200)
% > userstats <- read_csv("figures/users/userstats-bridge-transport-multi.csv") %>%
%     filter(fingerprint %in% names(WANTED_FINGERPRINTS)) %>%
%     mutate(users = users / (coverage / pmax(num_instances, coverage)))
% > bandwidth <- read_csv("figures/users/bandwidth-multi.csv") %>%
%     filter(fingerprint %in% names(WANTED_FINGERPRINTS)) %>%
%     filter(coverage > 0) %>%
%     mutate(bytes = bytes / (coverage / pmax(num_instances, coverage))) %>%
%     pivot_wider(id_cols = c(date, fingerprint), names_from = c(type), values_from = c(bytes)) %>%
%     mutate(
%       good_read = read - `dirreq-read`,
%       good_write = write - `dirreq-write`,
%       good_avg = (good_read + good_write) / 2,
%       good_avg_bps = good_avg*8/86400,
%     )
% > left_join(userstats, bandwidth, by = c("date", "fingerprint")) %>%
%     # Subtract out the pro-rated fraction of non-snowflake transports (basically negligible).
%     group_by(date, fingerprint) %>%
%     mutate(across(c(read, write, `dirreq-read`, `dirreq-write`, good_read, good_write, good_avg), ~ .x * users / sum(users))) %>%
%     ungroup() %>%
%     filter(transport == "snowflake") %>%
%     filter(date < "2024-02-01") %>%
%     group_by(date) %>%
%     summarize(
%       date = last(date),
%       across(c(read, write, `dirreq-read`, `dirreq-write`, good_read, good_write, good_avg, good_avg_bps), sum, na.rm = TRUE)
%     ) %>%
%     mutate(
%       across(c(read, write, `dirreq-read`, `dirreq-write`, good_read, good_write, good_avg), scales::label_bytes(units = "auto_si", accuracy = 0.01)),
%       across(c(good_avg_bps), scales::label_number(scale_cut = scales::cut_si("bit"), accuracy = 0.01)),
%     ) %>%
%     arrange(date) %>% tail()
% # A tibble: 6 × 9
%   date       read     write    `dirreq-read` `dirreq-write` good_read good_write good_avg good_avg_bps
%   <date>     <chr>    <chr>    <chr>         <chr>          <chr>     <chr>      <chr>    <chr>
% 1 2024-01-26 35.81 TB 35.68 TB 11.10 GB      221.14 GB      35.79 TB  35.46 TB   35.63 TB 3.30 Gbit
% 2 2024-01-27 37.01 TB 36.90 TB 11.34 GB      234.62 GB      37.00 TB  36.67 TB   36.84 TB 3.41 Gbit
% 3 2024-01-28 38.55 TB 38.46 TB 11.58 GB      251.62 GB      38.54 TB  38.20 TB   38.37 TB 3.55 Gbit
% 4 2024-01-29 38.15 TB 38.06 TB 11.67 GB      252.27 GB      38.14 TB  37.80 TB   37.97 TB 3.52 Gbit
% 5 2024-01-30 37.57 TB 37.48 TB 11.89 GB      253.14 GB      37.56 TB  37.23 TB   37.39 TB 3.46 Gbit
% 6 2024-01-31 38.31 TB 38.19 TB 10.87 GB      226.36 GB      38.30 TB  37.97 TB   38.13 TB 3.53 Gbit

\section{How it works}
\label{sec:mechanics}

\begin{figure*}[t]
\includegraphics{figures/architecture/architecture.jpg}
\caption{
Architecture of Snowflake.
The client contacts the broker through a special rendezvous channel with high blocking resistance.
The broker matches the client with one of the proxies that are currently polling.
The client and proxy connect to one another using WebRTC.
The proxy connects to the bridge,
then begins copying traffic in both directions.
If~the proxy disappears,
the client does another rendezvous
and resumes its session with a new proxy.
}
\label{fig:architecture}
\todo[inline]{Make this graphic depict STUN servers and indirect rendezvous.}
\end{figure*}

A~Snowflake proxy connection proceeds in three phases.
First, there is rendezvous, in which a client
indicates its need for circumvention service
and is matched with a temporary proxy.
Rendezvous is facilitated by a central server called the broker.
Then, there is connection establishment,
where the client and its proxy connect to each other
with WebRTC, using information exchanged during rendezvous.
Finally, there is data transfer,
where the proxy transports data
between the client and the bridge.
The bridge is responsible for directing the client's traffic
to its eventual destination
(in~our case, by feeding it into the Tor network).
\autoref{fig:architecture} illustrates the process.

These phases repeat as needed, as temporary proxies come and~go.
Proxy failure is not an abnormal condition---it~happens whenever
a proxy is running in a browser that is closed, for example.
A~client builds a circumvention session over
a sequence of proxies, switching to a new one
whenever the current one stops working.
State variables stored at the client and the bridge
let the session pick up where it left off.
The change of proxies is invisible to the applications using Snowflake
(except for a brief delay for another rendezvous).
The Snowflake client presents an abstraction of one uninterrupted connection.

It~does not avail a censor to block the broker or bridge,
because Snowflake clients never contact either one directly.
Clients reach the broker over an indirect rendezvous channel.
Access to the bridge is always mediated by a temporary proxy.

\subsection{Rendezvous}
\label{sec:rendezvous}

A~session begins with the client sending a rendezvous message to the broker.
An~ambient population of proxies
constantly polls the broker to check for clients in need of service.
The broker matches the client with an available proxy,
taking into account factors like NAT compatibility.
% NAT type is currently the only constraint:
% matchSnowflake https://gitlab.torproject.org/tpo/anti-censorship/pluggable-transports/snowflake/-/blob/9edaee65470a1483bbdbe984e5e15a885f1e95d2/broker/ipc.go#L236
% But protocol versions may become a consideration in the future:
% "Analysis of speed deficiency of Snowflake in China, 2023 Q1" https://bugs.torproject.org/tpo/anti-censorship/pluggable-transports/snowflake/40251#note_2903271

The client's rendezvous message
% ClientPollRequest https://gitlab.torproject.org/tpo/anti-censorship/pluggable-transports/snowflake/-/blob/9edaee65470a1483bbdbe984e5e15a885f1e95d2/common/messages/client.go#L64
is a bundle of data that the broker will need in order to match the client with a proxy,
and the proxy will need in order to connect to the client.
The most important part of the rendezvous message is a
Session Description Protocol (SDP) \firstterm{offer}~\cite{rfc8839},
which contains the information needed for a WebRTC connection,
such as the client's external IP addresses
and cryptographic data to secure a later key exchange.
% Specifically, a certificate fingerprint: https://www.rfc-editor.org/rfc/rfc8122.html#section-5
The broker gives the client's offer to a currently polling proxy,
which sends back an SDP \firstterm{answer}
with its share of connection details.
The broker forwards the proxy's answer to the client,
and client and proxy then connect to one other directly.
In~WebRTC terms, this offer/\allowbreak answer exchange is called
``signaling''~\cite[\S 2.2]{rfc8825}, and here the broker acts as a signaling server.
To~gather the information for an SDP offer or answer,
clients and proxies communicate with third-party servers,
called STUN servers,
before contacting the broker.
We~will say more about how STUN is used in \autoref{sec:connection}.
Connecting to STUN servers is a normal part of WebRTC,
though there are fingerprinting considerations
that we cover in \autoref{sec:fingerprinting}.

Interaction with the broker uses a ``long-polling'' model,
depicted abstractly in \autoref{fig:rendezvous}.
Proxies poll the broker periodically,
making an ordinary HTTPS request.
The broker holds the connection open for a few seconds
to await a client rendezvous message.
If~none arrives, the broker sends a response that says ``no clients''
and the proxy goes to sleep until its next poll.
When a client does arrive,
the broker responds to the proxy's poll request
with the client's SDP offer.
The proxy re-connects to the broker to send back its SDP answer.
The broker sends the SDP answer to the client
and an acknowledgement to the proxy.
At~this point rendezvous is finished:
client and proxy have what they need to connect.

\begin{figure}
\includegraphics{figures/rendezvous/rendezvous}
\caption{
Information exchange in Snowflake rendezvous.
When the broker makes a match,
the proxy receives the client's SDP offer,
then re-connects to send back its SDP answer.
It~all happens during one round trip,
from the client's point of view.
Not shown is the indirect channel
the client must use to access the broker.
}
\label{fig:rendezvous}
\end{figure}

Proxies are free to connect to the broker directly,
because they are assumed to be uncensored.
But clients must use an indirect,
blocking-resistant channel,
because any direct connection with the broker
would be easily blocked by a censor.
What is needed, essentially,
is a miniature circumvention system to
bootstrap the full system.
But if clients have access to a bootstrap rendezvous method
that is good enough to reach the broker,
why is a more extensive circumvention system needed at all?
The answer is that the restricted scope of rendezvous
admits a wider range of solutions than general circumvention.
Techniques that would be too slow or expensive
for high-volume or interactive circumvention
may yet be suited to rendezvous,
because rendezvous happens infrequently
and transmits only small amounts of data.

The nice thing about rendezvous that it is modular and separable.
More than one method may be used,
and the methods need not have anything in common with the main system.
Anything that can be persuaded to convey a message
of about 1,500 bytes indirectly to the broker,
and return a response of about the same size,
may work as a Snowflake rendezvous module.
% "Broker: investigate non-domain-fronting secure client / proxy registrations" https://bugs.torproject.org/tpo/anti-censorship/pluggable-transports/snowflake/25594
% "DNS-based rendezvous for Snowflake" https://bugs.torproject.org/tpo/anti-censorship/pluggable-transports/snowflake/25874
% "Example: there is a chat bot (say, Telegram), that acts as a broker." https://bugs.torproject.org/tpo/anti-censorship/pluggable-transports/snowflake/25594#note_2823395
% Flash proxy email rendezvous would not work for Snowflake, because unidirectional.
% https://gitweb.torproject.org/flashproxy.git/tree/flashproxy-reg-email
% https://gitweb.torproject.org/flashproxy.git/tree/facilitator/fp-registrar-email
Snowflake now supports three rendezvous methods:

\begin{description}
\item[Domain fronting]
In~this method, the client does an HTTPS exchange with the broker
through an intermediary web service such as a content delivery network (CDN),
setting the externally visible hostname
(the TLS Server Name Indication, or SNI~\cite[\S 3]{rfc6066})
to a ``front domain'' different from the broker's.
The CDN routes the HTTPS request to the broker according to the
the HTTP Host header, which, under TLS encryption,
reflects the actual hostname of the broker~\cite{Fifield2015a}.
A~censor cannot easily block domain-fronted rendezvous
without also blocking unrelated connections to the front domain,
which should be selected to have high value to the censor.
The well-known drawback of domain fronting
is the high cost of CDN bandwidth,
but this is not a big problem
when it is used only for rendezvous.

\item[AMP cache]
AMP is a framework for web pages written in a restricted dialect of HTML.
Part of the framework is a free-to-use
cache server~\cite{amp-cache}.
The cache fetches AMP-conformant pages on demand,
making it effectively a restricted sort of HTTP proxy.
We~have a module that encodes rendezvous messages to conform to AMP requirements,
allowing them to be exchanged with the broker via the AMP cache.\urlfootnote{
% "AMP cache rendezvous"
https://gitlab.torproject.org/tpo/anti-censorship/pluggable-transports/snowflake/-/merge_requests/50
}
This rendezvous method is not easily blocked
without blocking the cache server as a whole.
It~still technically requires domain fronting,
because the AMP cache protocol normally exposes the
broker's hostname in the TLS SNI,
but it enlarges the set of usable intermediaries and front domains.

% "Snowflake rendezvous using Amazon SQS" https://bugs.torproject.org/tpo/anti-censorship/pluggable-transports/snowflake/26151
% "Deploy new SQS rendezvous method" https://bugs.torproject.org/tpo/anti-censorship/pluggable-transports/snowflake/40323
% https://gitlab.torproject.org/tpo/anti-censorship/pluggable-transports/snowflake/-/blob/38352b22ade217bd1372772b9cb69f8eff93e919/doc/rendezvous-with-sqs.md
\item[SQS (Simple Queue Service)]
Amazon SQS is a message queuing service designed for
communication between microservices.
Snowflake has the ability
(new at the time of this writing)
to use a message queue as a one-way communication channel.\urlfootnote{
https://gitlab.torproject.org/tpo/anti-censorship/pluggable-transports/snowflake/-/merge_requests/214
}
Clients write into a public queue, and the broker reads from~it.
Rendezvous response messages are sent back through
dynamically created, single-use queues.
Communication is indirect via SQS servers.
\end{description}

Rendezvous is not unique to Snowflake.
Other examples of rendezvous are
the DEFIANCE Rendezvous Protocol~\cite[\S 3]{Lincoln2012a},
the facilitator interaction in flash proxy~\cite[\S 3]{Fifield2012a},
and the registration proxy in Conjure~\cite[\S 4.1]{Frolov2019b}.
A~key property of Snowflake and the mentioned systems
is that their blocking resistance does not rely on preshared secret information.
Whatever information is needed to establish a circumvention session
is obtained dynamically at runtime.
This is in contrast to other systems in which,
before making a connection,
the client must acquire some secret,
such as an IP address or password,
through an out-of-band channel---and
blocking resistance depends on
keeping that information secret.
A~corollary of the no-secret-information property
is that an adversary is
at no special disadvantage in attacking the system.
There is no out-of-band channel which real clients have access to
but the censor does not.
The censor may pose as a client,
download the software,
study its network connections---and
the system must maintain its blocking resistance despite this.
The disadvantage of a separate rendezvous step
is that it is one more thing to get right.
Both the main circumvention channel
and the rendezvous must resist blocking:
the combination is only as strong as the weaker of the~two.

\subsection{Peer-to-peer connection establishment}
\label{sec:connection}

After rendezvous,
the client and its assigned proxy connect to one another directly.
Even in the absence of censorship,
making a connection between two Internet peers is not trivial,
because of possible interference by NAT (network address translation) and firewalls.
Snowflake clients and proxies run in diverse networks
with varying NATs and ingress policies.
Fortunately for us,
WebRTC is designed with this use case in mind.
It~has built-in support for NAT traversal in the form of
ICE (Interactive Connectivity Establishment)~\cite{rfc8445},
a procedure for testing combinations of peer addresses
until finding one that works.
ICE~uses third-party
STUN (Session Traversal Utilities for NAT) servers~\cite{rfc8489}
that, among other services,
let a host discover its own external IP addresses.
The first part of ICE took place at the beginning of rendezvous,
when the client and proxy contacted STUN servers to gather
external address candidates and included them in their respective
SDP offer and answer.
After rendezvous,
the peers try pairs of candidate addresses
until they are able to establish a connection.

There is no guarantee that two hosts will be able to
connect using the facilities of STUN alone.
Some combinations of address mapping and
filtering are simply incompatible.
In~such a case,
ICE would normally fall back to relaying traffic through a
TURN (Traversal Using Relays around NAT) server~\cite{rfc8656},
a~kind of UDP proxy.
A~fallback to TURN would be problematic for Snowflake,
because the TURN servers themselves
would become a target of blocking by the censor.
% "Configure TURN servers for the proxy and/or client" https://bugs.torproject.org/tpo/anti-censorship/pluggable-transports/snowflake/25596
% https://datatracker.ietf.org/doc/html/rfc8445#section-5.1.1.2
% "...use of STUN and TURN servers may be unnecessary in certain networks and use of TURN servers may be expensive, so some deployments may elect not to use them."
But Snowflake has an advantage:
most WebRTC applications want to connect \emph{a particular} pair of peers,
whereas we are happy to connect a client to \emph{any} proxy.
Snowflake clients and proxies self-assess their NAT type
and report it to the broker,
which avoids making matches
that would require TURN.

% "Investigate Snowflake proxy failures" https://bugs.torproject.org/tpo/anti-censorship/pluggable-transports/snowflake/33666#note_2595319
% "Okay here's a summary of what I've found: ..."

\begin{table}
\definecolor{Ycolor}{Gray}{14}
\definecolor{ncolor}{Gray}{13}
\newcommand{\Y}{\cellcolor{Ycolor}\ding{51}}
\newcommand{\n}{\cellcolor{ncolor}--}
\newcommand{\rotlabel}[1]{\rotatebox{30}{#1}}
% \vphantom is to make the labels take up vertical space;
% \rlap is so they don't expand the horizontal size of table columns.
\newcommand{\rot}[1]{\vphantom{\rotlabel{#1}}\rotlabel{\rlap{#1}}}
\centering
% Make normal cells taller by default.
\renewcommand{\arraystretch}{1.25}
% Tighten line spacing in \makecell cells.
\renewcommand\cellset{\renewcommand\arraystretch{0.8}\setlength\extrarowheight{0pt}}
\begin{tabular}{@{}r@{~}lcccccl@{\hspace{0.5ex}}l@{}}
& & % empty
\rot{No NAT} &
\rot{(EI, EI)} &
\rot{(EI, AO)} &
\rot{(EI, AP)} &
\rot{(ED, ED)} &
&
\\
\multicolumn{2}{r}{No NAT} & \Y & \Y & \Y & \Y & \Y & \multirow{3}{*}{\kern-\tabcolsep\kern0.5ex\footnotesize\(\left.\kern-\nulldelimiterspace\rule[-19pt]{0pt}{38pt}\right\}\)} & \multirow{3}{*}{\footnotesize\makecell[l]{Unrestricted\\proxy}} \\
(EI, & EI)                 & \Y & \Y & \Y & \Y & \Y & \\
(EI, & AO)                 & \Y & \Y & \Y & \Y & \Y & \\
(EI, & AP)                 & \Y & \Y & \Y & \Y & \n & \multirow{2}{*}{\kern-\tabcolsep\kern0.5ex\footnotesize\(\left.\kern-\nulldelimiterspace\rule[-12pt]{0pt}{24pt}\right\}\)} & \multirow{2}{*}{\footnotesize\makecell[l]{Restricted\\proxy}} \\
(ED, & ED)                 & \Y & \Y & \Y & \n & \n & \\[\dimexpr 0.5ex - \dimexpr 0.5\dimexpr\arraystretch\normalbaselineskip]
% \hfill hack to make \upbracefill work with colortbl:
% https://tex.stackexchange.com/questions/202138/upbracefill-filling-entire-tabular-cell-and-package-colortbl#comment474604_202143
     &                     & \multicolumn{4}{@{~}c@{~}}{\footnotesize\def\hfill{\hskip 0pt plus 1filll}\upbracefill} & \clap{\footnotesize\def\hfill{\hskip 0pt plus 1filll}\upbracefill} & \\
     &                     & \multicolumn{4}{c}{\footnotesize\makecell{Unrestricted\\client}} & \clap{\footnotesize\makecell{Restricted\\client}} \\
\end{tabular}
\caption{
Compatibility of NAT variations,
assuming the use of STUN only
(no~fallback to TURN).
Variations are represented by (\(\mathit{mapping}\),~\(\mathit{filtering}\)) behavior pairs.
The table uses codes to indicate behaviors:
EI~(endpoint-independent),
AO~(address-dependent),
AP~(address- and port-dependent), and
ED~(either AO or~AP).
The incompatible cases
are when one peer has ED mapping
and the other has ED mapping or
AP filtering.
Note the asymmetry in what NAT variations are considered ``restricted''
in client and proxy.
}
\label{tab:nat-matching}
\end{table}

\autoref{tab:nat-matching}
shows the compatibility of NAT variations.
A~NAT variation is defined by its combination
of address mapping and filtering behaviors~\cite[\S 3]{rfc5780}.
% RFC 4787 "Address and Port Mapping" https://datatracker.ietf.org/doc/html/rfc4787#section-4.1
% would be the best citation for this, but it would require an additional bib entry.
Endpoint-dependent mapping
means that the address a local endpoint is translated to depends on
the remote endpoint's IP address (and possibly port).
Endpoint-dependent filtering
means that incoming packets from a remote endpoint are
allowed only if outgoing packets have already been sent to that endpoint.
As~the incompatible cases always involve endpoint-dependent address mapping
(sometimes called symmetric NAT),
we further categorize the variations into the two types
\firstterm{unrestricted} (works with most other NATs) and
\firstterm{restricted} (works only with more permissive NATs).
Unrestricted proxies may be matched with any client;
restricted proxies may be matched only with unrestricted clients.
The broker prefers to match unrestricted clients with restricted proxies,
% https://gitlab.torproject.org/tpo/anti-censorship/pluggable-transports/snowflake/-/blob/9edaee65470a1483bbdbe984e5e15a885f1e95d2/broker/ipc.go#L236
in~order to conserve unrestricted proxies
for the clients that need them.
Endpoint-dependent mapping is always considered restricted,
but the type of NATs with address and port-dependent filtering differs
depending on the peer:
for proxies it is restricted, but
for clients it is unrestricted.
This is a heuristic
to conserve unrestricted proxies
for clients with endpoint-dependent NAT mapping.
Though it creates the potential for an incompatible match
between a client with an address and port-dependent filter and a
proxy with endpoint-dependent mapping,
% https://gitlab.torproject.org/tpo/anti-censorship/pluggable-transports/snowflake/-/wikis/NAT-matching?version_id=dd1f328e2c9570eb252c43a053bdec0314c73345#fn-1-6791
this case is rare in practice,
and in the event it happens,
a~client can re-rendezvous and try again.

Clients use the NAT behavior discovery feature~\cite{rfc5780} of STUN
to self-assess their NAT type.
% "Use STUN to determine NAT behaviour of peers" https://bugs.torproject.org/tpo/anti-censorship/pluggable-transports/snowflake/34129
% "Add utility to help user discover their NAT type" https://github.com/pion/stun/issues/8
Proxies cannot use the same technique,
because the necessary STUN features are not exposed
to JavaScript.
For them,
we adapt a technique from MassBrowser~\cite[\S \mbox{V-A}]{Nasr2020a}
and run a centralized, always-on WebRTC testing peer
behind a simulated NAT with endpoint-dependent mapping.\urlfootnote{
% "Have a remote probe service to test snowflake proxy NAT compatability"
https://bugs.torproject.org/tpo/anti-censorship/pluggable-transports/snowflake/40013
}
If~a proxy can connect to the testing peer,
its type is unrestricted;
otherwise it is restricted.
% Clients and proxies retest their NAT type periodically,
% to account for potential changes in their local networking environment.
If~a client or proxy is unable to determine its NAT type,
it~reports the type ``unknown,''
which the broker conservatively treats as restricted.

\begin{figure}
\includegraphics{figures/proxies/proxy-nat-type}
\caption{
Proxy NAT types, in unique IP addresses per day.
The places in 2021 and 2022
where ``unknown'' displaced other types
were caused by operational problems with
the NAT type testing peer.
% "Increase of 'unknown' NAT assignments by probetest since 2021-10-25" https://bugs.torproject.org/tpo/anti-censorship/pluggable-transports/snowflake/40071
% "Move snowflake-broker to a systemd based setup" https://bugs.torproject.org/tpo/anti-censorship/pluggable-transports/snowflake/40147
}
\label{fig:proxy-nat-type}
\end{figure}

Unrestricted proxies are
a relatively small fraction of the proxy population,
as \autoref{fig:proxy-nat-type} shows.
In~absolute number, though, there are enough
for restricted clients at current levels of use.
The broker counts the number of matched \((M)\)
and unmatched \((U)\) client rendezvous requests per day.
If~we assume that clients attempt rendezvous repeatedly until getting a match,
then the number of attempts per success is \((U + M) / M\).
Under this assumption, as~of February 2024,
the average client needs 1.01 rendezvous attempts
to find a compatible proxy.
% > library(tidyverse)
% > read_csv("figures/proxies/client-match.csv") %>%
%     filter(date < "2024-02-01") %>%
%     mutate(
%       attempts_per_success = (matched_count + unrestricted_denied_count + restricted_denied_count) / matched_count,
%     ) %>%
%     group_by(month = format(date, "%Y-%m")) %>%
%     summarize(
%       mean_attempts_per_success = mean(attempts_per_success),
%         sd_attempts_per_success =   sd(attempts_per_success),
%       .groups = "drop"
%     ) %>% tail(10)
% # A tibble: 10 × 3
%    month   mean_attempts_per_success sd_attempts_per_success
%    <chr>                       <dbl>                   <dbl>
%  1 2023-04                      1.15                 0.152
%  2 2023-05                      1.23                 0.114
%  3 2023-06                      1.23                 0.0734
%  4 2023-07                      1.07                 0.0498
%  5 2023-08                      1.02                 0.0568
%  6 2023-09                      1.00                 0.0148
%  7 2023-10                      1.01                 0.0137
%  8 2023-11                      1.00                 0.00499
%  9 2023-12                      1.00                 0.0121
% 10 2024-01                      1.01                 0.0168

As~the proxy negotiates the WebRTC connection with its client,
% "At the same time": https://gitlab.torproject.org/tpo/anti-censorship/pluggable-transports/snowflake/40228
it~also connects to the bridge using WebSocket~\cite{rfc6455}.
Unlike the client connection, the bridge connection
presents no challenges:
it's just HTTPS to an open port on a server.
The choice of WebSocket for this link is arbitrary,
and another protocol might be substituted in its place.
It~does not need to be blocking-resistant
(because we are already outside the censor's zone of control),
it~only needs to be available to JavaScript code in web browsers.

\subsection{Data transfer}
\label{sec:data-transfer}

No~complicated processing takes place at the proxy.
The main value of a Snowflake proxy is its IP address:
it~gives the client a peer to connect to that is not on the censor's address blocklist.
Having provided that,
the proxy assumes a role of data transfer,
copying data upstream from client to bridge
and downstream from bridge to client.

Snowflake uses a stack of nested protocol layers.
\autoref{fig:protocol-layers}
shows the stack for the link between the client and the proxy.
This is the link that uses WebRTC,
and the one that is exposed to the censor.
The stack for the proxy--bridge link is the same,
but with WebSocket replacing
WebRTC in the outermost layer.
Layers at the top of the diagram are ``outer,'' closer to the network;
ones at the bottom are ``inner,'' closer to the user.

\begin{figure}[h]
\centering
\begin{tabular}{l@{\,}l@{}l@{\,}l}
UDP & \rdelim\}{3}{*} & \multirow{3}{5em}{WebRTC\\[-2pt]data channel} & \rdelim\}{3}{*}[\,ephemeral, per proxy]\\
DTLS \\
SCTP \\
KCP & \rdelim\}{2}{*} & \multirow{2}{*}{Turbo Tunnel} & \rdelim\}{3}{*}[\,persistent, per session] \\
smux \\
\multicolumn{3}{l}{Tor protocol} \\
\multicolumn{4}{l}{application streams} \\
\end{tabular}
\caption{
The protocol stack for the client--proxy link.
}
\label{fig:protocol-layers}
\end{figure}

Each layer serves a different purpose.
The layers marked ``ephemeral'' are replaced
at every proxy switchover.
These outer layers form the ``carrier''
over which the more stateful inner layers are transported.
The layers marked ``persistent'' are instantiated just once
per circumvention session and outlive any single proxy.
They maintain end-to-end state
and present an abstraction of a single long-lived tunnel.
This virtual tunnel then transports user application traffic
such as web browsing and messaging.

The point-to-point link between a client and its proxy is
a WebRTC data channel~\cite{rfc8831}.
Data channels let two WebRTC peers
exchange arbitrary binary messages.
A~data channel is itself a composition of three protocol layers:
UDP for network transport,
DTLS (Datagram TLS)
for confidentiality and integrity, and
SCTP (Stream Control Transmission Protocol)
for delimiting message boundaries
and other features like congestion control.
The peers authenticate each other
at the DTLS layer using certificate fingerprints
that were exchanged during rendezvous~\cite[\S 5.1]{rfc8842}.

Data channels are well-suited to the circumvention use case.
But data channels are not the only option
in WebRTC for data transport:
there are also \firstterm{media streams},
meant for real-time audio and video.
Which of these options is used is an externally observable feature,
and may therefore become a fingerprinting vector.
We~will consider this topic further in \autoref{sec:fingerprinting}.

% Not going to get into how we currently use reliable, ordered (TCP-like) data
% channels, but plan to switch to unreliable, unordered (UDP-like) data
% channels, a better fit for the underlying datagram-oriented Turbo Tunnel
% layer.
%
% "turn off reliable mode for WebRTC DataChannel" https://gitlab.torproject.org/tpo/anti-censorship/pluggable-transports/snowflake/-/merge_requests/109
% "Snowflake is currently using network resource in a so suboptimal way..." https://bugs.torproject.org/tpo/anti-censorship/pluggable-transports/snowflake/40251#note_2891751

A~proxy maintains two connections for each client it is currently serving:
one WebRTC connection to the client and one WebSocket connection to the bridge.
Data received from the client over WebRTC
is copied to the bridge over WebSocket,
and vice versa.
Although this pair of connections
effectively connects the client to the bridge,
it~alone is not enough for usable circumvention.
This is because Snowflake proxies do not last forever.
When a proxy goes away,
its WebRTC and WebSocket connections go with~it.
Without additional consideration,
the loss of a proxy would mean the end
of a client's circumvention session.
What is needed is a separate notion of session state
that is independent of the currently used proxy
and its data channel.

We~adopt the
Turbo Tunnel design pattern~\cite{Fifield2020a}
and insert a userspace
session and reliability protocol
between the ephemeral ``carrier'' protocols
and the client's own application streams.\urlfootnote{
% "[anti-censorship-team] Turbo Tunnel in Snowflake"
https://lists.torproject.org/pipermail/anti-censorship-team/2020-February/000059.html
}
It~attaches sequence and acknowledgement numbers
to the pieces of data that pass through the tunnel.
After a temporary break in proxy connectivity,
the client and bridge retransmit whatever data has not been acknowledged
by the other side,
then carry on as normal,
with no duplication or loss of data.
How this works, concretely,
is~the client chooses a random session identifier string
at the beginning of its session,
and sends it as a preamble each time it
connects to a new proxy.
When the bridge accepts a new WebSocket connection,
it~inspects the preamble to find the client's session identifier string,
and uses it to index a table of session state information.
If~the session does not yet exist,
the bridge creates~one;
otherwise it resumes an existing session
(starting by retransmitting unacknowledged data).
If~a client's proxy disappears
while in the middle of a long download,
there may be a pause while Snowflake
does another rendezvous and acquires a fresh proxy,
but after that the download will continue uninterrupted.

For the inner session layer we use a combination of
KCP~\cite{kcp} and
smux~\cite{smux}.
KCP provides reliability and retransmission,
and smux detects and terminates timed-out streams.
Other userspace protocols, for example QUIC or TCP,
could be used more or less equivalently
as the inner session layer.
We~prototyped successfully with both QUIC and KCP/\allowbreak smux
before settling on the latter.
The main criteria influencing our decision
were familiarity and ease of maintenance.

One more protocol layer is needed
before sending user application data through the tunnel:
an~end-to-end secure channel between the client and the bridge,
using keys unknown to the proxy.
The inner session layer does not provide security,
and the DTLS of the data channel is only hop-by-hop,
not end-to-end.
The purpose of this additional secure channel is
to prevent proxies from inspecting or tampering with the traffic
they carry.
Nothing special is needed here; for example,
TLS or a VPN protocol
would work fine.
Our deployment uses the Tor protocol as this secure channel:
after removing the WebSocket and Turbo Tunnel layers,
the bridge feeds the data it receives into a local Tor bridge,
which routes the stream into the Tor network
and eventually to its destination.
Tor, of course, has additional privacy advantages
that are not, strictly speaking, required for circumvention,
but are nevertheless nice to have,
such as that not even the Snowflake bridge
is trusted to know the contents or destinations of client streams.
But Tor also has some drawbacks,
which we will comment on in
\autoref{sec:multi-bridge}
and
\autoref{sec:future}.

Snowflake may be seen as an instance of the
``untrusted messengers'' model of Feamster et~al.~\cite[\S 3]{Feamster2003a}.
Their \firstterm{messengers} correspond to our \firstterm{proxies};
their \firstterm{portal} is our \firstterm{bridge}.
Proxies are trusted to deliver the client's client's traffic to the bridge,
but do not themselves connect to the destination, or~even know what it~is.
An~inner layer of cryptography protects the client's traffic
from observation and manipulation by malicious proxies.
The protection goes in the other direction as well:
because proxies are programmed to connect only to a Snowflake bridge,
and they never process anything but ciphertext,
a~malicious client cannot cause a proxy to misbehave
or have the client's actions attributed to~it.
Without this mutual guarantee of safety,
it~would be too risky to associate a client and proxy
who have no preexisting trust relationship.

\section{Protocol fingerprinting}
\label{sec:fingerprinting}

% https://gitlab.torproject.org/tpo/anti-censorship/pluggable-transports/snowflake/-/wikis/Fingerprinting

Snowflake's main focus is the ``address blocking'' side of circumvention,
but the ``content blocking'' side matters too.
The goal, as~always, is to make circumvention traffic
hard to distinguish from traffic the censor cares not to block.
Design decisions in Snowflake---the use of WebRTC,
and the requirement to run proxies in browsers---mean
that Snowflake can, at~best, only blend in with other WebRTC traffic.
But even within that scope,
there are variations in \emph{how}
WebRTC is implemented and used,
which, if~not carefully considered, might enable a censor
to selectively block only Snowflake,
leaving other uses of WebRTC undisturbed.
Unfortunately for the circumvention developer,
the richness of WebRTC protocols
creates a large attack surface for fingerprinting.

The most prevalent implementations of WebRTC are those in web browsers.
Snowflake originally used a WebRTC library extracted from Chromium\urlfootnote{
https://github.com/keroserene/go-webrtc
},
but that proved to be difficult to maintain
and build for multiple platforms.
Since~2019, Snowflake uses the Pion~\cite{pion-webrtc},
implementation of WebRTC.\urlfootnote{
% "Evaluate pion WebRTC"
https://bugs.torproject.org/tpo/anti-censorship/pluggable-transports/snowflake/28942
}
It~is not tied to a browser,
which is both good and bad.
The good is less development friction,
better memory safety
(Pion is written in Go, Chromium WebRTC in C++),
and a working relationship with the developers
to have fingerprinting changes made when needed.
The bad is that its protocol fingerprints
do not automatically match those of the mostly browser-originated
WebRTC that Snowflake aims to blend in with.

The following is a list of the main fingerprinting concerns in Snowflake and
what we have done to address them.
A~fingerprinting vulnerability
does not automatically disqualify a circumvention system:
it~depends on whether it can be fixed
without changing the basic nature of the system.
The important thing is to have solid fundamentals;
minor flaws may be patched up as needed.

\begin{description}
\item[Selection of STUN servers]
The use of STUN with WebRTC is common,
but the choice of what STUN servers to use is up to the application.
Running dedicated STUN servers for Snowflake would not work,
because a censor would experience no collateral harm in
blocking them.
Our deployment uses a pool of public STUN servers
that are used for purposes other than circumvention.
The client chooses a random subset
for each new session.
% I thought about using stun.l.google.com as an example here.
% As of 2024-01-31, stun.l.google.com seems to work in China.
% It was DNS-blocked on 2022-10-01, but must have been unblocked since.
% https://github.com/net4people/bbs/issues/128#issuecomment-1920113565

\item[Format of STUN messages]
STUN is most often deployed over plaintext UDP,
which leaves the contents of messages open to inspection.
STUN messages consist of a fixed header
followed by a list of
attributes~\cite[\S 5]{rfc8489}.
What attributes appear,
and their order,
depends on the STUN implementation
and how the application uses it.

We have not done anything particular
to disguise STUN messages.
Though UDP is the most common,
STUN specifies other transports,
including encrypted ones like DTLS.
The alternative transports may be options for Snowflake in the future---of~course,
only if they are commonly used enough not to
stick out in themselves.
% "Investigate if STUN over TCP/TLS is beneficial to us" https://bugs.torproject.org/tpo/anti-censorship/pluggable-transports/snowflake/40240

\item[Rendezvous]
Because the rendezvous methods of
\autoref{sec:rendezvous}
are modular,
each one needs a separate justification
as to why it should be difficult to block.
They must also be implemented in a way
that does not expose accidental distinguishers.
The domain fronting, AMP cache, and SQS rendezvous methods
use HTTPS,
which is TLS,
which means TLS fingerprinting is a concern~\cite[\S 5.1]{Fifield2015a}.

Snowflake, like many circumvention systems,
uses the uTLS package~\cite[\S VII]{Frolov2019a}
to get a client TLS fingerprint that is randomized or that imitates common browsers.
\autoref{sec:block-ir} has an account of when
domain fronting rendezvous was briefly blocked in Iran,
because we were slow in activating uTLS.

\item[DTLS]
The outermost layer of a WebRTC data connection,
directly exposed to a censor,
is~DTLS over UDP.
DTLS is an adaptation of TLS~\cite[\S 1]{rfc9147} to the datagram setting,
and therefore has the fingerprinting concerns of TLS~\cite{Frolov2019a}.

Owing to practical considerations,
Snowflake's defenses to DTLS fingerprinting are not very robust,
and are reactive rather than proactive.
In~the realm of TLS one may use uTLS,
but there is as yet no equivalent for DTLS.
The present way of altering DTLS fingerprints in Snowflake
is to submit a patch to Pion
when a feature used for fingerprinting is identified.
\autoref{sec:block-ru} documents how this has happened twice,
in response to blocking in Russia.

% For reference, fingerprinting changes upstreamed to Pion:
% * IP addresses as SNI values
%   https://bugs.torproject.org/tpo/anti-censorship/pluggable-transports/snowflake/40014#note_2764715
%   https://github.com/pion/dtls/issues/406
%   https://github.com/pion/dtls/pull/407
% * supported_groups in Server Hello
%   https://bugs.torproject.org/tpo/anti-censorship/pluggable-transports/snowflake/40014#note_2765074
%   https://github.com/pion/dtls/issues/409
%   https://github.com/pion/dtls/pull/410
% * Server sending Hello Verify Request
%   https://bugs.torproject.org/tpo/anti-censorship/pluggable-transports/snowflake/40014#note_2764715
%   https://gitlab.torproject.org/tpo/applications/tor-browser-build/-/merge_requests/637
%   https://bugs.torproject.org/tpo/anti-censorship/pluggable-transports/snowflake/40249
%   https://github.com/pion/dtls/pull/513
%   https://github.com/pion/webrtc/pull/2407
%
% Not fingerprinting but also upstreamed:
% * NAT behavior detection
%   https://github.com/pion/stun/issues/8
%   https://github.com/pion/stun/pull/33

\item[Data channel or media stream]
Along with data channels, WebRTC offers \firstterm{media streams},
which transmit encoded audio and video.
Though both data channels and media streams are encrypted,
they are externally distinguishable
because they use different encryption containers.
Data channels use DTLS,
while media streams use DTLS-SRTP;
that is, the Secure Real-Time Transport Protocol
with a DTLS key exchange~\cite[\S 4.3]{rfc8827}.

Data channels are a closer match to Snowflake's communication model:
media streams are meant for audio and video,
not arbitrary binary messages.
But the use of data channels could become
a fingerprinting feature if other WebRTC applications mainly use media streams.
Should it become necessary,
it~would likely be possible to adapt Snowflake's WebRTC connections
to use media streams rather than data channels,
either by modulating data into an
audio or video signal in the manner~of, say,
Stegozoa~\cite[\S 3.3]{Figueira2022a},
or by replacing the encoded data inside SRTP packets,
as in Protozoa~\cite[\S 4.4]{Barradas2020a}
or TorKameleon~\cite[\S \mbox{III-D}]{Vilalonga2023a}.

\end{description}

Most research on detecting Snowflake to date
has focused on protocol fingerprinting.
Fifield and Gil Epner~\cite{arxiv.1605.08805}
studied the network traffic of WebRTC applications
with the goal of finding fingerprinting pitfalls.
Frolov et~al.~\cite[\S \mbox{V-C}]{Frolov2019a}
observed that the undisguised TLS fingerprint
of Snowflake's domain fronting rendezvous was distinctive,
and introduced the uTLS package that Snowflake
now uses to protect~it.

MacMillan et~al.~\cite{arxiv.2008.03254}
focused on the DTLS handshake,
comparing Snowflake to three other WebRTC applications.
They correctly anticipated features
of the Pion DTLS handshake
that would later be used
to block Snowflake in Russia;
see details in \autoref{sec:block-ru}.
Holland et~al.~\cite[\S 5.3]{Holland2021a},
using the bits of UDP datagrams directly as features,
demonstrated approximately equal performance
on the same DTLS handshake data set.
Their automatically derived classifier assigned high feature importance
to packet length fields,
in~fact doing well even without DTLS payload features.

Chen et~al.~\cite{Chen2023a}
combined features
of rendezvous and DTLS
in order to reduce false positives.
Their classifier begins
by looking for DNS queries for
STUN servers and front domains commonly used by Snowflake clients.
They then apply a machine learning classifier
to features of a subsequent DTLS handshake.
The authors acknowledge that DTLS fingerprinting
is fragile, as~the DTLS features are, in~principle,
controllable by the application.
The DNS prefilter may perhaps be mitigated
by alternative rendezvous methods (\autoref{sec:rendezvous}),
or~by smarter selection of STUN servers.

Xie et~al.~\cite{Xie2023a} trained a decision tree to
distinguish domain fronting rendezvous
from certain other HTTPS exchanges,
using
packet size, direction, latency, and bandwidth features.
Wails et~al.~\cite{Wails2024a}
criticize past research on detecting circumvention systems,
saying that accuracy claims do not hold up
in light of the low base rates of circumvention traffic in practice.
% IV-D: "Despite the prima facie acceptable performance of these
% classifiers ... we argue that these results *do not* accurately
% reflect a censor's ability to detect obfs4 under realistic conditions."
They developed classifiers
for Snowflake and other circumvention protocols
that improved on the state of the art,
but found them still to prohibitively imprecise at realistic base rates.
% V-C: "While it is the case that deep learning improves performance,
% the false positive rates are still prohibitively high to scale to
% realistic base rates. Fig. 5 plots Prec^λ as a function of the base
% rate λ. For more realistic base rates, such as λ > 1 × 10^6, the
% precision attained by any of the classifiers is near-zero."
They propose reducing false positives by combining
multiple observations per IP address---classifying hosts,
not flows---and suggest that Snowflake's lack of
fixed proxies mitigates against this enhancement.
% VII: "One way to mitigate the effects of host-based analysis is to
% design circumvention systems to use multiple ephemeral bridges
% over time rather than a few long-term static bridges, similar
% the design of Snowflake."

Related to protocol fingerprinting is \firstterm{traffic analysis}:
classifying connections based on features like
packet lengths and transmission times---which
may be different in a circumvention system
that in other uses of the cover protocol.
The best classifiers of Xie et~al.\ and Wails et~al.\ were of this nature.
While traffic analysis attacks are worth thinking about,
we~caution that academic audiences
have historically overestimated their importance.
Tschantz et~al.~\cite[\S VII]{Tschantz2016a} observed
that censors are sensitive to costs
and---particularly---false positives.
They claim (and our experience bears it out)
that censors prefer traffic classification rules
that are simple, precise, and deterministic,
and avoid ones that
require managing state,
are computationally expensive,
or~have non-negligible false positive rates---like
those based in traffic analysis.
% Traffic analysis attacks are hardly worth considering
% until after taking care of the fundamentals
% of endpoint and content blocking,
% and even then, there is, as~yet, little evidence of their being used.
Nevertheless, we~have tried to future-proof Snowflake in this regard:
the protocol inside the WebRTC data channel supports
shaping of transmission sizes and timing,
which ought to be sufficient to imitate the traffic fingerprint
of other WebRTC applications.
% encapsulation.WritePadding https://gitlab.torproject.org/tpo/anti-censorship/pluggable-transports/snowflake/-/blob/38352b22ade217bd1372772b9cb69f8eff93e919/common/encapsulation/encapsulation.go#L153
But the feature is currently unused.

\begin{figure*}[t]
\includegraphics{figures/users/users-global}
\caption{
Estimated average concurrent Snowflake clients and consumed bandwidth by day.
The values at the far left end of the graph,
in~early July~2021, are about~200 users
% > filter(filtered, abs(date - as.Date("2021-07-01")) < 3)
% # A tibble: 5 × 3
%   date       transport users
%   <date>     <chr>     <dbl>
% 1 2021-06-29 snowflake  278.
% 2 2021-06-30 snowflake  282.
% 3 2021-07-01 snowflake  262.
% 4 2021-07-02 snowflake  199.
% 5 2021-07-03 snowflake  197.
and 2.7~Mbit/s.
% > library("tidyverse")
% > WANTED_FINGERPRINTS <- c(
%     "7659DA0F96B156C322FBFF3ACCC9B9DC01C27C73" = "snowman",
%     "5481936581E23D2D178105D44DB6915AB06BFB7F" = "snowflake-01",
%     "91DA221A149007D0FD9E5515F5786C3DD07E4BB0" = "snowflake-02"
%   )
% > options(width = 200)
% > userstats <- read_csv("figures/users/userstats-bridge-transport-multi.csv") %>%
%     filter(fingerprint %in% names(WANTED_FINGERPRINTS)) %>%
%     mutate(users = users / (coverage / pmax(num_instances, coverage)))
% > bandwidth <- read_csv("figures/users/bandwidth-multi.csv") %>%
%     filter(fingerprint %in% names(WANTED_FINGERPRINTS)) %>%
%     filter(coverage > 0) %>%
%     mutate(bytes = bytes / (coverage / pmax(num_instances, coverage))) %>%
%     pivot_wider(id_cols = c(date, fingerprint), names_from = c(type), values_from = c(bytes)) %>%
%     mutate(
%       good_read = read - `dirreq-read`,
%       good_write = write - `dirreq-write`,
%       good_avg = (good_read + good_write) / 2,
%       good_avg_bps = good_avg*8/86400,
%     )
% > left_join(userstats, bandwidth, by = c("date", "fingerprint")) %>%
%     # Subtract out the pro-rated fraction of non-snowflake transports (basically negligible).
%     group_by(date, fingerprint) %>%
%     mutate(across(c(read, write, `dirreq-read`, `dirreq-write`, good_read, good_write, good_avg), ~ .x * users / sum(users))) %>%
%     ungroup() %>%
%     filter(transport == "snowflake") %>%
%     filter("2021-06-28" <= date & date < "2021-07-04") %>%
%     group_by(date) %>%
%     summarize(
%       date = last(date),
%       across(c(read, write, `dirreq-read`, `dirreq-write`, good_read, good_write, good_avg, good_avg_bps), sum, na.rm = TRUE)
%     ) %>%
%     mutate(
%       across(c(read, write, `dirreq-read`, `dirreq-write`, good_read, good_write, good_avg), scales::label_bytes(units = "auto_si", accuracy = 0.01)),
%       across(c(good_avg_bps), scales::label_number(scale_cut = scales::cut_si("bit"), accuracy = 0.01)),
%     ) %>%
%     arrange(date) %>% tail()
% # A tibble: 6 × 9
%   date       read     write    `dirreq-read` `dirreq-write` good_read good_write good_avg good_avg_bps
%   <date>     <chr>    <chr>    <chr>         <chr>          <chr>     <chr>      <chr>    <chr>
% 1 2021-06-28 43.69 GB 45.14 GB 414.49 MB     5.03 GB        43.28 GB  40.11 GB   41.69 GB 3.86 Mbit
% 2 2021-06-29 32.92 GB 34.41 GB 404.10 MB     4.92 GB        32.51 GB  29.49 GB   31.00 GB 2.87 Mbit
% 3 2021-06-30 32.20 GB 34.24 GB 419.36 MB     5.06 GB        31.79 GB  29.18 GB   30.48 GB 2.83 Mbit
% 4 2021-07-01 31.17 GB 32.60 GB 354.75 MB     4.25 GB        30.82 GB  28.35 GB   29.58 GB 2.74 Mbit
% 5 2021-07-02 27.72 GB 27.40 GB 178.13 MB     2.15 GB        27.54 GB  25.25 GB   26.40 GB 2.44 Mbit
% 6 2021-07-03 28.02 GB 27.92 GB 200.54 MB     2.45 GB        27.82 GB  25.47 GB   26.64 GB 2.47 Mbit
}
\label{fig:client-counts}
\end{figure*}

\section{Experience}
\label{sec:experience}

Snowflake has now been in operation for a few years.
In~lieu of a forward-looking evaluation,
here we take a look back
at the history of its deployment
and reflect on the experience.
Fielding a new circumvention system offers
and opportunity to study experimentally
its uptake and performance.
In~this section we cover
the number of clients over time and the bandwidth they use,
the size and composition of the proxy pool,
the variability of proxy IP addresses,
and engineering considerations related to scaling.
We~take up the topic of reactions by censors
in \autoref{sec:block}.

\subsection{Client counts and bandwidth}
\label{sec:clients}

% Excerpts from https://gitlab.torproject.org/tpo/network-health/metrics/timeline:
% |2017-01-24|||snowflake|Tor Browser 7.0a1 released, including Snowflake for GNU/Linux only.|[blog post](https://blog.torproject.org/blog/tor-browser-70a1-released)||
% |2017-08-08|||snowflake|Tor Browser 7.5a4 released, including Snowflake for macOS.|[blog post](https://blog.torproject.org/blog/tor-browser-75a4-released) [issue](https://bugs.torproject.org/tpo/applications/tor-browser/22831)||
% |2018-03-26 20:43:42|||snowflake|Release of Tor Browser 8.0a5. Improves snowflake client performance.|[blog post](https://blog.torproject.org/tor-browser-80a5-released) [ticket](https://bugs.torproject.org/tpo/anti-censorship/pluggable-transports/snowflake/21312)||
% |2019-10-01|||snowflake|Release of Tor Browser 9.0a7, the first release that has Snowflake for Windows.|[blog post](https://blog.torproject.org/new-release-tor-browser-90a7) [ticket](https://bugs.torproject.org/tpo/anti-censorship/pluggable-transports/snowflake/25483)||
% |2020-05-22 19:51:29|||snowflake|Release of Tor Browser 9.5a13, the first release with Turbo Tunnel session persistence features for Snowflake. There is a spike in estimated users on 2020-05-21 and 2020-05-22, which appears to be an artifact.|[blog post](https://blog.torproject.org/new-release-tor-browser-95a13) [ticket](https://bugs.torproject.org/tpo/applications/tor-browser/34043) [users graph](https://metrics.torproject.org/userstats-bridge-transport.html?start=2020-03-01&end=2020-08-01&transport=snowflake)||
% |2020-06-02 18:09:48|||snowflake|Release of Tor Browser 10.0a1, the first release with Snowflake for Android.|[blog post](https://blog.torproject.org/new-release-tor-browser-100a1) [ticket](https://bugs.torproject.org/tpo/applications/tor-browser/30318)||
% |2020-06-25|2020-06-25||snowflake|One- or two-day spike in estimated Snowflake users. It resembles the spike that occurred around the time of the Turbo Tunnel release of Tor Browser 9.5a13 on 2020-05-22.|[users graph](https://metrics.torproject.org/userstats-bridge-transport.html?start=2020-03-01&end=2020-08-01&transport=snowflake)|X|
% |2020-08-19|||snowflake|Release of Tor Browser 10.0a5, which added added the ability to do NAT behavior discovery to the Snowflake client.|[blog post](https://blog.torproject.org/new-release-tor-browser-100a5/) [issue](https://bugs.torproject.org/tpo/applications/tor-browser-build/40016)||
% |2020-10-29|||snowflake|Release of Snowflake WebExtension 0.5.0, with a NAT type self-test.|[archive](https://archive.org/details/snowflake-webextension-0.5.0) [issue](https://bugs.torproject.org/tpo/anti-censorship/pluggable-transports/snowflake/40013)||
% |2020-11-17|||snowflake|Release of Snowflake WebExtension 0.5.2, with a fix to the NAT type self-test.|[archive](https://archive.org/details/snowflake-webextension-0.5.2) [merge request](https://gitlab.torproject.org/tpo/anti-censorship/pluggable-transports/snowflake-webext/-/merge_requests/9) [comment](https://bugs.torproject.org/tpo/anti-censorship/pluggable-transports/snowflake/40013#note_2716071)||
% |2021-01-12|||snowflake|Release of Orbot 16.4.0-RC-1-tor-0.4.4.6, first release with Snowflake client support.|[release](https://github.com/guardianproject/orbot/releases/tag/16.4.0-RC-1-tor-0.4.4.6)||
% |2021-02-23|||snowflake|Release of Orbot 16.4.1-BETA-2-tor.0.4.4.6, with experimental Snowflake proxy support.|[release](https://github.com/guardianproject/orbot/releases/tag/16.4.1-BETA-2-tor.0.4.4.6)||
% |2021-07-06 16:56:37|||snowflake|Release of Tor Browser 10.5, first stable release that includes Snowflake.|[blog post](https://blog.torproject.org/new-release-tor-browser-105)||
% |2021-12-01|ongoing|ru||Blocking of Tor directory authorities, relays, default obfs4 bridges, meek-azure, and Snowflake in some ISPs in Russia. There was a temporary cease of blocking for less than a day starting on 2021-12-08.|[NTC thread](https://ntc.party/t/ooni-reports-of-tor-blocking-in-certain-isps-since-2021-12-01/1477) [BBS thread](https://github.com/net4people/bbs/issues/97) [issue](https://bugs.torproject.org/tpo/community/support/40050) [blog post](https://blog.torproject.org/tor-censorship-in-russia/) [OONI report](https://ooni.org/post/2021-russia-blocks-tor/#blocking-of-the-tor-network)||
% |2021-12-14|||snowflake|Release of Tor Browser 11.5a1, with an altered DTLS fingerprint in Snowflake to counteract blocking in Russia.|[blog post](https://blog.torproject.org/new-release-tor-browser-115a1/) [issue](https://bugs.torproject.org/tpo/applications/tor-browser-build/40393) [NTC post](https://ntc.party/t/ooni-reports-of-tor-blocking-in-certain-isps-since-2021-12-01/1477/59)||
% |2021-12-20|||snowflake|Release of Tor Browser 11.0.3, with an altered DTLS fingerprint in Snowflake to counteract blocking in Russia.|[blog post](https://blog.torproject.org/new-release-tor-browser-1103/) [issue](https://bugs.torproject.org/tpo/applications/tor-browser-build/40393) [NTC post](https://ntc.party/t/ooni-reports-of-tor-blocking-in-certain-isps-since-2021-12-01/1477/59)||
% |2022-01-25 17:41:00|||snowflake|Switched the snowflake bridge to a temporary load-balanced staging server. Debugged connection problems until 2022-01-25 18:47:00.|[issue](https://bugs.torproject.org/tpo/tpa/team/40598#note_2772287) [comment](https://bugs.torproject.org/tpo/anti-censorship/pluggable-transports/snowflake/40095#note_2772325) [post](https://forum.torproject.net/t/tor-relays-how-to-reduce-tor-cpu-load-on-a-single-bridge/1483/16) [comment](https://github.com/net4people/bbs/issues/103#issuecomment-1033067920)||
% |2022-03-16 16:51:35|||snowflake|Moved Snowflake traffic to the interim bridge running instances flakey1–flakey8.|[comment](https://bugs.torproject.org/tpo/tpa/team/40664#note_2787624)||
% |2022-05-06 12:14:51|||snowflake|Upgraded the network uplink of the Snowflake bridge from 1 Gbps to 10 Gbps.|[issue](https://bugs.torproject.org/tpo/anti-censorship/pluggable-transports/snowflake/40138)||
% |2022-06-27|||snowflake|Deployed version 0.6.0 of the Snowflake WebExtension. The main feature added in this release was support for more than one bridge. It had a bug that caused it to stop reporting client IP addresses, which are used for metrics purposes by the bridge.|[archive](https://archive.org/details/snowflake-webextension-0.6.0) [merge request](https://gitlab.torproject.org/tpo/anti-censorship/pluggable-transports/snowflake-webext/-/merge_requests/29) [issue](https://bugs.torproject.org/tpo/anti-censorship/pluggable-transports/snowflake-webext/82)||
% |2022-07-14|||bridge|Release of Tor Browser 11.5, with a new feature of automatic censorship circumvention configuration.|[blog post](https://blog.torproject.org/new-release-tor-browser-115/)||
% |2022-09-21|ongoing|ir||Protests and daily Internet shutdowns in Iran.|[OONI report](https://ooni.org/post/2022-iran-blocks-social-media-mahsa-amini-protests/) [BBS thread](https://github.com/net4people/bbs/issues/125)||
% |2022-10-03 12:50:34|||snowflake|Deployment of Snowflake broker to reject proxies that do not support multiple bridges.|[issue](https://bugs.torproject.org/tpo/anti-censorship/pluggable-transports/snowflake/40193) [issue](https://bugs.torproject.org/tpo/anti-censorship/team/95)||
% |2022-10-04 17:15:00|||snowflake|Snowflake rendezvous blocked by TLS fingerprint in Iran.|[issue](https://bugs.torproject.org/tpo/anti-censorship/pluggable-transports/snowflake/40207) [BBS thread](https://github.com/net4people/bbs/issues/131)||
% |2022-10-12|||snowflake|Release of Tor Browser 11.5.4. Adds uTLS TLS camouflage support for Snowflake, making a manual configuration possible to circumvent recent TLS blocking in Iran.|[blog post](https://blog.torproject.org/new-release-tor-browser-1154/) [BBS comment](https://github.com/net4people/bbs/issues/131#issuecomment-1280391051)||
% |2022-10-17 15:52:00||ir|snowflake|Enabled uTLS for Snowflake in Iran in the Circumvention Settings API, using the `hellochrome_auto` fingerprint.|[comment](https://bugs.torproject.org/tpo/anti-censorship/team/96#note_2844378) [merge request](https://gitlab.torproject.org/tpo/anti-censorship/rdsys-admin/-/merge_requests/6)||
% |2022-10-20 15:16:00|||snowflake|Release of Orbot for Android 16.6.3-BETA-2-tor.0.4.7.10. Adds uTLS TLS camouflage support for Snowflake, making it possible to circumvent recent TLS blocking in Iran.|[release](https://github.com/guardianproject/orbot/releases/tag/16.6.3-BETA-2-tor.0.4.7.10) [announcement](https://github.com/net4people/bbs/issues/125#issuecomment-1285897627)||
% |2022-10-27|||snowflake|Release of Tor Browser 11.5.6. Fixes the problem that prevented Snowflake from working in 11.5.5, and enables uTLS TLS camouflage support by default for Snowflake.|[blog post](https://blog.torproject.org/new-release-tor-browser-1156/) [issue](https://bugs.torproject.org/tpo/applications/tor-browser-build/40665)||
% |2022-11-01||ir|snowflake|Orbot begins a gradual release rollout of version 16.6.3-RC-1-tor.0.4.7.10, which has TLS fingerprint changes to make Snowflake work in Iran again.|[release](https://github.com/guardianproject/orbot/releases/tag/16.6.3-RC-1-tor.0.4.7.10)||
% |2022-12-01|||snowflake|Release of Tor Browser 12.0a5, the first release to contain both the snowflake-01 and snowflake-02 bridges.|[issue](https://bugs.torproject.org/tpo/applications/tor-browser-build/40674) [announcement](https://lists.torproject.org/pipermail/tor-announce/2022-December/000256.html) [BBS comment](https://github.com/net4people/bbs/issues/152#issuecomment-1336220171)||
% |2022-12-07|||snowflake|Release of Tor Browser 12.0, the first stable release to contain both the snowflake-01 and snowflake-02 bridges.|[issue](https://bugs.torproject.org/tpo/applications/tor-browser-build/40674) [blog post](https://blog.torproject.org/new-release-tor-browser-120/) [BBS comment](https://github.com/net4people/bbs/issues/152#issuecomment-1342800169) [NTC comment](https://ntc.party/t/second-snowflake-bridge-available-for-testing/3445/2)||
% |2023-01-16|2023-01-24|ir|moat snowflake|The domain name cdn.sstatic.net, which is used by Snowflake and Moat, is blocked in some ISPs in Iran.|[comment](https://bugs.torproject.org/tpo/anti-censorship/team/115#note_2873040)||
% |2023-01-31|2023-02-01|ir|moat snowflake|The domain name cdn.sstatic.net, which is used by Snowflake and Moat, is again blocked in some ISPs in Iran.|[comment](https://bugs.torproject.org/tpo/anti-censorship/team/115#note_2876012)||
% |2023-02-08|2023-02-13|ir|moat snowflake|The domain name cdn.sstatic.net, which is used by Snowflake and Moat, is again blocked in some ISPs in Iran.|[comment](https://bugs.torproject.org/tpo/anti-censorship/team/115#note_2883298) [OONI chart](https://explorer.ooni.org/chart/mat?probe_cc=IR&since=2023-01-23&until=2023-03-01&time_grain=day&axis_x=measurement_start_day&test_name=web_connectivity&domain=cdn.sstatic.net)||
% |2023-02-15|||snowflake|Release of Tor Browser 12.0.3. Has a change to the Snowflake DTLS fingerprint (removes Hello Verify Request) to mitigate reported blocking in Russia.|[blog post](https://blog.torproject.org/new-release-tor-browser-1203/) [comment about Hello Verify Request](https://bugs.torproject.org/tpo/anti-censorship/censorship-analysis/40030#note_2823140) [Snowflake merge request](https://gitlab.torproject.org/tpo/anti-censorship/pluggable-transports/snowflake/-/merge_requests/134) [Tor Browser merge request](https://gitlab.torproject.org/tpo/applications/tor-browser-build/-/merge_requests/637)||
% |2023-02-19|2023-02-19|ir|moat snowflake|The domain name cdn.sstatic.net, which is used by Snowflake and Moat, is again blocked in some ISPs in Iran.|[comment](https://bugs.torproject.org/tpo/anti-censorship/team/115#note_2883298) [OONI chart](https://explorer.ooni.org/chart/mat?probe_cc=IR&since=2023-01-23&until=2023-03-01&time_grain=day&axis_x=measurement_start_day&test_name=web_connectivity&domain=cdn.sstatic.net)||
% |2023-02-22|2023-02-22|ir|moat snowflake|The domain name cdn.sstatic.net, which is used by Snowflake and Moat, is again blocked in some ISPs in Iran.|[comment](https://bugs.torproject.org/tpo/anti-censorship/team/115#note_2883298) [OONI chart](https://explorer.ooni.org/chart/mat?probe_cc=IR&since=2023-01-23&until=2023-03-01&time_grain=day&axis_x=measurement_start_day&test_name=web_connectivity&domain=cdn.sstatic.net)||
% |2023-03-13 19:46:07|||snowflake|Restarted snowflake-02 bridge for a bugfix.|[comment](https://bugs.torproject.org/tpo/anti-censorship/pluggable-transports/snowflake/40262#note_2886032) [issue](https://bugs.torproject.org/tpo/anti-censorship/pluggable-transports/snowflake/40260)||
% |2023-03-13 20:17:54|||snowflake|Restarted snowflake-01 bridge for a bugfix.|[comment](https://bugs.torproject.org/tpo/anti-censorship/pluggable-transports/snowflake/40262#note_2886041) [issue](https://bugs.torproject.org/tpo/anti-censorship/pluggable-transports/snowflake/40260)||
% |2023-03-15|||snowflake|Release of Orbot for Android v17 BETA 2. First release of Orbot to include the snowflake-02 bridge along with the existing snowflake-01. Has a change to the Snowflake DTLS fingerprint (removes Hello Verify Request) to mitigate reported blocking in Russia.|[release](https://github.com/guardianproject/orbot/releases/tag/17.0.0-BETA-2-tor.0.4.7.11) [Orbot commit adding snowflake-02](https://github.com/guardianproject/orbot/commit/c3f6ee18f17770a5904ad19c3cd24b9c8dcb3885) [IPtProxy commit upgrading Snowflake](https://github.com/tladesignz/IPtProxy/commit/5d0654a6a1439c05d3ee52b2b351b5df1ff3f6dc)||
% |2024-02-09||||Release of Orbot for Android 17.2.1-RC-1-tor-0.4.8.7, the first release of Orbot 17 available for all users.|[release](https://github.com/guardianproject/orbot/releases/tag/17.2.1-RC-1-tor-0.4.8.7)||

As~a consequence of our use of a Tor bridge
as the backend for the Snowflake bridge,
we~can estimate client counts and bandwidth using
the privacy-preserving
techniques of Tor Metrics~\cite{tor-reproducible-metrics}.
Tor bridges publish daily summaries of statistics,
including client counts and bandwidth,
as~well as the distribution of client countries
inferred from a local geolocation database.
\autoref{fig:client-counts} shows the number of clients
and the amount of bandwidth consumed since 2021.
The upper graph does not count unique clients,
but rather the \emph{average number of concurrent clients} per day.
% "The result is an average number of concurrent users, estimated from data collected over a day. We can't say how many distinct users there are."
% https://metrics.torproject.org/reproducible-metrics.html#users
% $ grep '^2022-02-04.*,snowflake,' figures/users/userstats-bridge-transport-multi.csv
% 2022-02-04,5481936581E23D2D178105D44DB6915AB06BFB7F,snowflake,10124.23,4.00,4.00
For example, the fact that the graph passes through 10,000 on \mbox{2022-02-04}
means that there were, on~average, 10,000 clients using Snowflake
at a given time on that day.
The number of users is estimated by counting the ``directory requests''
that Tor clients make periodically.
The contribution of a client session depends on its duration,
not on how many temporary proxies it used;
a~client connected for two hours counts half as much
as one connected for four hours.
Bandwidth is computed as the
average of incoming and outgoing bytes
(which are approximately equal anyway),
after subtracting
bytes spent processing directory requests
(which are less than 1\% of total bandwidth).
% 2024-01-30,5481936581E23D2D178105D44DB6915AB06BFB7F,dirreq-read,9010514338.54,12.00,12.00
% 2024-01-30,5481936581E23D2D178105D44DB6915AB06BFB7F,dirreq-write,183779650063.64,12.00,12.00
% 2024-01-30,5481936581E23D2D178105D44DB6915AB06BFB7F,read,27658592171042.61,12.00,12.00
% 2024-01-30,5481936581E23D2D178105D44DB6915AB06BFB7F,write,27638803440777.79,12.00,12.00
% 2024-01-30,91DA221A149007D0FD9E5515F5786C3DD07E4BB0,dirreq-read,2878113136.53,12.00,12.00
% 2024-01-30,91DA221A149007D0FD9E5515F5786C3DD07E4BB0,dirreq-write,69434558541.69,12.00,12.00
% 2024-01-30,91DA221A149007D0FD9E5515F5786C3DD07E4BB0,read,9925612576857.30,12.00,12.00
% 2024-01-30,91DA221A149007D0FD9E5515F5786C3DD07E4BB0,write,9851906962576.33,12.00,12.00
% >>> 9010514338.54 / 27658592171042.61 * 100
% 0.03257763187228898
% >>> 183779650063.64 / 27658592171042.61 * 100
% 0.6644577168900507
% >>> 2878113136.53 / 9925612576857.30 * 100
% 0.028996831321430473
% >>> 69434558541.69 / 9925612576857.30 * 100
% 0.6995493527884072

Snowflake shipped in the alpha release series of Tor Browser
for years before entering the stable series.
The first releases were
for GNU/Linux
in Tor Browser~7.0a1 on \mbox{2017-01-24}\,\urlfootnote{
% "Add snowflake pt to alpha linux builds"
https://bugs.torproject.org/tpo/applications/tor-browser/20735
% "First working bundles with Snowflake, for linux only" https://bugs.torproject.org/tpo/anti-censorship/pluggable-transports/snowflake/19001
}
and for macOS
in Tor Browser~7.5a4 on \mbox{2017-08-08}\,\urlfootnote{
% "Merge Snowflake for mac"
https://bugs.torproject.org/tpo/applications/tor-browser/22831
% "mac reproducible build" https://bugs.torproject.org/tpo/anti-censorship/pluggable-transports/snowflake/19001
% "[tbb-dev] Please check reproducibility of mac build with Snowflake (e084e83418)" https://lists.torproject.org/pipermail/tbb-dev/2017-July/000579.html
}.
It~was at this point we encountered difficulties with
the Chromium-derived WebRTC library we had been using
that prevented us from preparing releases for other platforms.
We~were able to resume making progress after switching to
Pion WebRTC~\cite{pion-webrtc} in~2019.
Snowflake for Windows was released
in Tor Browser~9.0a7 on \mbox{2019-10-01}\,\urlfootnote{
% "Windows reproducible build of snowflake"
https://bugs.torproject.org/tpo/anti-censorship/pluggable-transports/snowflake/25483
},
and for Android in
Tor Browser~10.0a1 on \mbox{2020-06-02}\,\urlfootnote{
% "Integrate snowflake into mobile Tor Browser alpha"
https://bugs.torproject.org/tpo/applications/tor-browser/30318
% "Android reproducible build of Snowflake" https://bugs.torproject.org/tpo/applications/tor-browser/28672
}.

While Snowflake was then available
on every platform supported by Tor Browser,
it~was not yet comfortably usable.
Two important parts were missing:
a~lack of NAT type matching (\autoref{sec:connection})
meant that a client could not always connect to its assigned proxy;
and no persistent session state (\autoref{sec:data-transfer})
meant that even if a proxy connection were successful,
the client's session would end once their first proxy disappeared.
By~early 2020,
the number of concurrent users
had not risen above~40.
% > library("tidyverse")
% > WANTED_FINGERPRINTS <- c(
%     "7659DA0F96B156C322FBFF3ACCC9B9DC01C27C73" = "snowman",
%     "5481936581E23D2D178105D44DB6915AB06BFB7F" = "snowflake-01",
%     "91DA221A149007D0FD9E5515F5786C3DD07E4BB0" = "snowflake-02"
%   )
% > userstats <- read_csv("figures/users/userstats-bridge-transport-multi.csv") %>%
%     filter(transport == "snowflake" & fingerprint %in% names(WANTED_FINGERPRINTS)) %>%
%     mutate(users = users / (coverage / pmax(num_instances, coverage))) %>%
%     group_by(date, transport) %>% summarize(users = sum(users, na.rm = TRUE), .groups = "drop")
%
% Ignoring two apparently anomalous spikes before 2021.
% One on 2020-05-21 and 2020-05-22 (the day of the Turbo Tunnel release):
% > filter(userstats, "2020-05-19" <= date & date <= "2020-05-24")
% # A tibble: 6 x 3
%   date       transport  users
%   <date>     <chr>      <dbl>
% 1 2020-05-19 snowflake   9.16
% 2 2020-05-20 snowflake  14.7
% 3 2020-05-21 snowflake 133.
% 4 2020-05-22 snowflake 388.
% 5 2020-05-23 snowflake   7.9
% 6 2020-05-24 snowflake  13.9
% One on 2020-06-25 and 2020-06-26 (not sure what this one is about):
% > filter(userstats, "2020-06-23" <= date & date <= "2020-06-28")
% # A tibble: 6 x 3
%   date       transport users
%   <date>     <chr>     <dbl>
% 1 2020-06-23 snowflake  17.0
% 2 2020-06-24 snowflake  20.2
% 3 2020-06-25 snowflake  71.7
% 4 2020-06-26 snowflake 211.
% 5 2020-06-27 snowflake  22.5
% 6 2020-06-28 snowflake  33.7
%
% > filtered <- filter(userstats, !(date %in% as.Date(c("2020-05-21", "2020-05-22", "2020-06-25", "2020-06-26"))))
% > filtered[which.max(filter(filtered, date < "2020-05-21")$users), ]
% # A tibble: 1 x 3
%   date       transport users
%   <date>     <chr>     <dbl>
% 1 2020-04-01 snowflake  34.0
The Turbo Tunnel session persistence feature
became available to users in Tor Browser~9.5a13
on \mbox{2020-05-22}.\urlfootnote{
% "Merge a turbotunnel branch"
https://bugs.torproject.org/tpo/anti-censorship/pluggable-transports/snowflake/33745
% "Update snowflake to persist sessions across proxies" https://bugs.torproject.org/tpo/applications/tor-browser/34043
}
The client part of NAT behavior detection
was released with Tor Browser~10.0a5 on \mbox{2020-08-19}\,\urlfootnote{
% "Use STUN to determine NAT behaviour of peers"
https://bugs.torproject.org/tpo/anti-censorship/pluggable-transports/snowflake/34129
% "Update snowflake version and prefs to do nat discovery at the client" https://bugs.torproject.org/tpo/applications/tor-browser-build/40016
},
and proxy support was added on \mbox{2020-11-17}\,\urlfootnote{
% "Have a remote probe service to test snowflake proxy NAT compatability"
https://bugs.torproject.org/tpo/anti-censorship/pluggable-transports/snowflake/40013
% "Wait for ice gathering to complete before probtest" https://gitlab.torproject.org/tpo/anti-censorship/pluggable-transports/snowflake-webext/-/merge_requests/9
% "after merging snowflake-webext!9 (merged), this is finally working" https://bugs.torproject.org/tpo/anti-censorship/pluggable-transports/snowflake/40013#note_2716071
% https://archive.org/details/snowflake-webextension-0.5.2
}.
With these changes, Snowflake became practical to use for daily browsing,
and the number of clients began to grow into~2021.

Snowflake's growth began in earnest
when it became part of default installations.
Orbot, a mobile app that provides a VPN-like Tor proxy,
added a Snowflake client in version 16.4.0
on \mbox{2021-01-12}.\urlfootnote{
% 2021-01-12
https://github.com/guardianproject/orbot/releases/tag/16.4.0-RC-1-tor-0.4.4.6 2021-01-12
% https://github.com/guardianproject/orbot/blob/a69f39bb37469e65730d0751519848ec29001959/CHANGELOG#L788 /** 16.4.0-RC-1-tor-0.4.4.6 / 12 January 2021 **/
% "First version of Orbot with Snowflake, 16.4.0 on 2021-01-12?" https://lists.mayfirst.org/pipermail/guardian-dev/2023-July/005704.html
}
Snowflake graduated to Tor Browser's stable series
in Tor Browser~10.5
on \mbox{2021-07-06}\,\urlfootnote{
https://blog.torproject.org/new-release-tor-browser-105
},
becoming a third built-in circumvention option
alongside meek and obfs4.
This is the first event marked in \autoref{fig:client-counts}.
% https://gitlab.torproject.org/tpo/applications/tor-browser-build/-/blob/tbb-10.5-build1/projects/tor-browser/Bundle-Data/PTConfigs/bridge_prefs.js
Being in the stable release series meant it was
easily available to all Tor users,
not only a self-selected group of alpha testers.
The number of clients increased steadily
over the next five months,
reaching almost 2,000 by December~2021.

Censorship events may have the contrary effects
of decreasing or increasing usage
of a circumvention system.
Usage decreases
when the system itself succumbs to blocking;
but increases when only other, less robust
systems are blocked,
which has the effect of concentrating users
onto the reduced number of systems that remain working.
Two censorship events,
one in Russia and one in Iran,
resulted in great increases in the number of Snowflake users.

On \mbox{2021-12-01}, some ISPs in Russia
instituted measures to block
most ways of accessing Tor,
including Snowflake~\cite{ooni-2021-russia-blocks-tor}.
The measures varied in their effectiveness;
in~the case of Snowflake,
blocking was triggered by a feature of the DTLS handshake,
which we were able to mitigate in new releases within a few weeks.\urlfootnote{
% "Point to a forked version of pion/dtls with fingerprinting fix"
https://bugs.torproject.org/tpo/applications/tor-browser-build/40393
% "All right, finally managed to circumvent the censorship." https://bugs.torproject.org/tpo/anti-censorship/pluggable-transports/snowflake/40014#note_2765074
% https://blog.torproject.org/new-release-tor-browser-115a1/
% https://blog.torproject.org/new-release-tor-browser-1103/
}
Over the next two months, the number of clients quadrupled;
by~May 2022,
about 70\% of Snowflake users were in Russia.
% > library("tidyverse")
% > WANTED_FINGERPRINTS <- c(
%     "7659DA0F96B156C322FBFF3ACCC9B9DC01C27C73" = "snowman",
%     "5481936581E23D2D178105D44DB6915AB06BFB7F" = "snowflake-01",
%     "91DA221A149007D0FD9E5515F5786C3DD07E4BB0" = "snowflake-02"
%   )
% > userstats <- read_csv("figures/users/userstats-bridge-combined-multi.csv") %>%
%     filter(transport == "snowflake" & fingerprint %in% names(WANTED_FINGERPRINTS)) %>%
%     mutate(across(c(low, high), ~ .x / (coverage / pmax(num_instances, coverage)))) %>%
%     mutate(users = (low + high) / 2) %>%
%     # Combine the contributions of all bridges.
%     group_by(date, transport, country) %>% summarize(across(c(low, high, users), sum), .groups = "drop") %>%
%     # Apportion "??" to other countries (see figures/users/users-country.r).
%     group_by(date, transport) %>% mutate(across(c(low, high, users), ~ .x * sum(.x) / sum(ifelse(country == "??", 0, .x)))) %>% ungroup() %>% filter(country != "??")
% > userstats %>% filter(date == "2022-05-20") %>% arrange(desc(users)) %>%
%     mutate(percent = users / sum(users) * 100) %>% head()
% # A tibble: 6 x 7
%   date       transport country   low  high users percent
%   <date>     <chr>     <chr>   <dbl> <dbl> <dbl>   <dbl>
% 1 2022-05-20 snowflake ru      9311. 9311. 9311.   70.4
% 2 2022-05-20 snowflake us      1108. 1109. 1109.    8.38
% 3 2022-05-20 snowflake cn       533.  535.  534.    4.04
% 4 2022-05-20 snowflake de       256.  258.  257.    1.94
% 5 2022-05-20 snowflake by       200.  202.  201.    1.52
% 6 2022-05-20 snowflake gb       184.  186.  185.    1.40
The client count in Russia got an additional small boost
starting on \mbox{2022-07-14},
when Tor Browser~11.5 added a feature
to automatically enable circumvention options when needed.\urlfootnote{
https://blog.torproject.org/new-release-tor-browser-115/
% Graph showing boost going mostly to Russia: https://bugs.torproject.org/tpo/anti-censorship/pluggable-transports/snowflake-webext/82#note_2891387
}
We~will look at Russia in more detail in \autoref{sec:block-ru}.

% "Shutdowns, intensified blocking in Iran since 2022-09-21" https://github.com/net4people/bbs/issues/125
% "Need to increase number of tor instances on snowflake-01 bridge, increased usage since yesterday [2022-09-21]" https://lists.torproject.org/pipermail/anti-censorship-team/2022-September/000247.html
% "Graphs of user counts from Iran since the onset of shutdowns" https://forum.torproject.net/t/graphs-of-user-counts-from-iran-since-the-onset-of-shutdowns/4843
In~reaction to protests that began on \mbox{2022-09-16}
after the death of Mahsa Amini,
the government of Iran imposed network shutdowns
and additional blocking,
severe even by the standards of a country already notorious
for censorship~\cite{ooni-2022-iran-blocks-social-media-mahsa-amini-protests}.
Users turned to the circumvention systems
that continued working despite the new restrictions,
Snowflake among them.
Adoption was rapid:
on~\mbox{2022-09-20}, Iran accounted for 1\% of Snowflake users;
by \mbox{2022-09-24} it was~67\%.
% > library("tidyverse")
% > WANTED_FINGERPRINTS <- c(
%     "7659DA0F96B156C322FBFF3ACCC9B9DC01C27C73" = "snowman",
%     "5481936581E23D2D178105D44DB6915AB06BFB7F" = "snowflake-01",
%     "91DA221A149007D0FD9E5515F5786C3DD07E4BB0" = "snowflake-02"
%   )
% > userstats <- read_csv("figures/users/userstats-bridge-combined-multi.csv") %>%
%     filter(transport == "snowflake" & fingerprint %in% names(WANTED_FINGERPRINTS)) %>%
%     mutate(across(c(low, high), ~ .x / (coverage / pmax(num_instances, coverage)))) %>%
%     mutate(users = (low + high) / 2) %>%
%     # Combine the contributions of all bridges.
%     group_by(date, transport, country) %>% summarize(across(c(low, high, users), sum), .groups = "drop") %>%
%     # Apportion "??" to other countries (see figures/users/users-country.r).
%     group_by(date, transport) %>% mutate(across(c(low, high, users), ~ .x * sum(.x) / sum(ifelse(country == "??", 0, .x)))) %>% ungroup() %>% filter(country != "??")
% > userstats %>% filter("2022-09-19" <= date & date <= "2022-09-25") %>%
%     group_by(date, transport) %>% mutate(percent = users / sum(users) * 100) %>% filter(country == "ir") %>% ungroup()
% # A tibble: 7 x 7
%   date       transport country    low   high  users percent
%   <date>     <chr>     <chr>    <dbl>  <dbl>  <dbl>   <dbl>
% 1 2022-09-19 snowflake ir        205.   207.   206.    1.20
% 2 2022-09-20 snowflake ir        228.   229.   228.    1.32
% 3 2022-09-21 snowflake ir       1024.  1025.  1024.    5.48
% 4 2022-09-22 snowflake ir      20920. 20909. 20914.   50.3
% 5 2022-09-23 snowflake ir      48467. 48427. 48447.   62.8
% 6 2022-09-24 snowflake ir      49130. 49083. 49107.   66.0
% 7 2022-09-25 snowflake ir      59517. 59470. 59493.   67.4
The sudden influx of users had us scrambling for a few days
to implement performance improvements.
Two weeks later, on \mbox{2022-10-04},
usage dropped almost as quickly as it had risen---the
cause was the blocking, in~Iran, of~a TLS fingerprint
used by the Snowflake client.\urlfootnote{
% "Sudden reduction in snowflake-01 bridge bandwidth, 2022-10-04 17:15"
https://bugs.torproject.org/tpo/anti-censorship/pluggable-transports/snowflake/40207
}
After we released fixes for the TLS fingerprinting issue,
the client count began to recover.
But in our haste to deploy performance optimizations in September,
we~inadvertently introduced a bug that actually harmed performance,
becoming more severe at higher client counts.\urlfootnote{
% "Weird KCP packets received by the client"
https://bugs.torproject.org/tpo/anti-censorship/pluggable-transports/snowflake/40260
}
This dragged the count down again,
until we fixed the bug in mid-March 2023.
(Umayya et~al.\ happened to be doing performance tests of Snowflake
and other circumvention systems
at this time~\cite[\S 4.6]{Umayya2023a}---their results
independently confirm the reduced reliability of Snowflake
before the performance bug was fixed.\urlfootnote{
% "Deploy snowflake-server for QueuePacketConn buffer reuse fix (#40260)"
https://bugs.torproject.org/tpo/anti-censorship/pluggable-transports/snowflake/40262
})
We~will say more about Iran
in \autoref{sec:block-ir}.

For most of this history,
the Snowflake bridge was a single server,
which we upgraded and optimized as needed.
As~the bridge reached its hardware capacity,
and performance improvements got harder to achieve,
we~deployed a second bridge to share the load.
The challenges and design considerations of doing so are discussed in \autoref{sec:multi-bridge}.
The new bridge was made available in
Tor Browser~12.0 on \mbox{2022-12-07}.
By~July, it~had taken on
18\% of users and
20\% of bandwidth.
% > library("tidyverse")
% > WANTED_FINGERPRINTS <- c(
%     "7659DA0F96B156C322FBFF3ACCC9B9DC01C27C73" = "snowman",
%     "5481936581E23D2D178105D44DB6915AB06BFB7F" = "snowflake-01",
%     "91DA221A149007D0FD9E5515F5786C3DD07E4BB0" = "snowflake-02"
%   )
% > userstats <- read_csv("figures/users/userstats-bridge-transport-multi.csv") %>%
%     filter(fingerprint %in% names(WANTED_FINGERPRINTS)) %>%
%     mutate(users = users / (coverage / pmax(num_instances, coverage)))
% > bandwidth <- read_csv("figures/users/bandwidth-multi.csv") %>%
%     filter(fingerprint %in% names(WANTED_FINGERPRINTS)) %>%
%     filter(coverage > 0) %>%
%     mutate(bytes = bytes / (coverage / pmax(num_instances, coverage))) %>%
%     pivot_wider(id_cols = c(date, fingerprint), names_from = c(type), values_from = c(bytes)) %>%
%     mutate(
%       good_read = read - `dirreq-read`,
%       good_write = write - `dirreq-write`,
%       good_avg = (good_read + good_write) / 2,
%     )
% > left_join(userstats, bandwidth, by = c("date", "fingerprint")) %>%
%     # Subtract out the pro-rated fraction of non-snowflake transports (basically negligible).
%     group_by(date, fingerprint) %>%
%     mutate(across(c(read, write, `dirreq-read`, `dirreq-write`, good_read, good_write, good_avg), ~ .x * users / sum(users))) %>%
%     ungroup() %>%
%     filter(transport == "snowflake") %>%
%     filter(date >= "2022-12-01") %>%
%     mutate(
%       year = lubridate::year(date),
%       month = lubridate::month(date),
%       instance = WANTED_FINGERPRINTS[fingerprint], fingerprint = NULL,
%     ) %>%
%     group_by(year, month, transport, instance) %>% summarize(users = sum(users), good_avg = sum(good_avg)) %>%
%     group_by(year, month, transport) %>%
%     mutate(
%       users_percent = 100 * users / sum(users, na.rm = TRUE),
%       bw_percent = 100 * good_avg / sum(good_avg, na.rm = TRUE),
%     ) %>% ungroup() %>% print(n = 30)
% # A tibble: 30 × 8
%     year month transport instance        users good_avg users_percent bw_percent
%    <dbl> <dbl> <chr>     <chr>           <dbl>    <dbl>         <dbl>      <dbl>
%  1  2022    12 snowflake snowflake-01 2043946.  4.40e14         98.0       96.3
%  2  2022    12 snowflake snowflake-02   42158.  1.67e13          2.02       3.66
%  3  2023     1 snowflake snowflake-01 2766748.  6.02e14         97.3       95.7
%  4  2023     1 snowflake snowflake-02   76198.  2.71e13          2.68       4.30
%  5  2023     2 snowflake snowflake-01 2286603.  4.72e14         96.3       93.8
%  6  2023     2 snowflake snowflake-02   88801.  3.10e13          3.74       6.16
%  7  2023     3 snowflake snowflake-01 1958580.  5.95e14         93.7       91.8
%  8  2023     3 snowflake snowflake-02  132598.  5.30e13          6.34       8.18
%  9  2023     4 snowflake snowflake-01 2044709.  7.97e14         89.4       86.2
% 10  2023     4 snowflake snowflake-02  242634.  1.27e14         10.6       13.8
% 11  2023     5 snowflake snowflake-01 2115663.  8.60e14         84.4       76.7
% 12  2023     5 snowflake snowflake-02  391264.  2.62e14         15.6       23.3
% 13  2023     6 snowflake snowflake-01 1889398.  8.21e14         81.6       76.8
% 14  2023     6 snowflake snowflake-02  425019.  2.48e14         18.4       23.2
% 15  2023     7 snowflake snowflake-01 1840693.  7.98e14         81.2       79.6
% 16  2023     7 snowflake snowflake-02  426490.  2.04e14         18.8       20.4
% 17  2023     8 snowflake snowflake-01 1718368.  7.55e14         83.9       84.0
% 18  2023     8 snowflake snowflake-02  328826.  1.44e14         16.1       16.0
% 19  2023     9 snowflake snowflake-01 1260765.  8.25e14         86.4       92.3
% 20  2023     9 snowflake snowflake-02  198159.  6.92e13         13.6        7.73
% 21  2023    10 snowflake snowflake-01  965871.  7.07e14         90.5       78.5
% 22  2023    10 snowflake snowflake-02  101105.  1.94e14          9.48      21.5
% 23  2023    11 snowflake snowflake-01  925517.  6.84e14         86.4       72.7
% 24  2023    11 snowflake snowflake-02  146157.  2.56e14         13.6       27.3
% 25  2023    12 snowflake snowflake-01 1000067.  7.51e14         85.2       73.7
% 26  2023    12 snowflake snowflake-02  173915.  2.68e14         14.8       26.3
% 27  2024     1 snowflake snowflake-01 1055248.  8.20e14         84.2       75.0
% 28  2024     1 snowflake snowflake-02  197708.  2.74e14         15.8       25.0
% 29  2024     2 snowflake snowflake-01   72876.  5.73e13         85.1       73.6
% 30  2024     2 snowflake snowflake-02   12764.  2.06e13         14.9       26.4

The drop in users on \mbox{2023-09-20}
was not caused by any censor action;
rather, it~was an unexpected change in the cloud
infrastructure we used for domain fronting rendezvous.
The front domain we had been using
changed its hosting to a different CDN,
which caused client rendezvous messages to fail to reach the broker.\urlfootnote{
% Problems with Snowflake since 2023-09-20: "broker failure Unexpected error, no answer."
https://forum.torproject.org/t/9346
% "[anti-censorship-team] Trying to understand multi-bridge dynamics post after Fastly/Cloudflare domain front change" https://lists.torproject.org/pipermail/anti-censorship-team/2023-September/000317.html
}
We~made releases
with alternative front domains\urlfootnote{
% "Use foursquare as domain front for snowflake"
https://bugs.torproject.org/tpo/applications/tor-browser/42120
% "Randomly select front domain from comma-separated list" https://gitlab.torproject.org/tpo/anti-censorship/pluggable-transports/snowflake/-/merge_requests/182
% 2023-09-24 "New Alpha Release: Tor Browser 13.0a5 (Android, Windows, macOS, Linux)" https://blog.torproject.org/new-alpha-release-tor-browser-130a5/
% 2023-09-26 "New Release: Tor Browser 12.5.5" https://blog.torproject.org/new-release-tor-browser-1255/
},
but it took time for users to adjust.

As~of \mbox{2024-02-01},
Snowflake had transferred a lifetime total of 13.9~PB of circumvention data.
% > library("tidyverse")
% > WANTED_FINGERPRINTS <- c(
%     "7659DA0F96B156C322FBFF3ACCC9B9DC01C27C73" = "snowman",
%     "5481936581E23D2D178105D44DB6915AB06BFB7F" = "snowflake-01",
%     "91DA221A149007D0FD9E5515F5786C3DD07E4BB0" = "snowflake-02"
%   )
% > options(width = 200)
% > userstats <- read_csv("figures/users/userstats-bridge-transport-multi.csv") %>%
%     filter(fingerprint %in% names(WANTED_FINGERPRINTS)) %>%
%     mutate(users = users / (coverage / pmax(num_instances, coverage)))
% > bandwidth <- read_csv("figures/users/bandwidth-multi.csv") %>%
%     filter(fingerprint %in% names(WANTED_FINGERPRINTS)) %>%
%     filter(coverage > 0) %>%
%     mutate(bytes = bytes / (coverage / pmax(num_instances, coverage))) %>%
%     pivot_wider(id_cols = c(date, fingerprint), names_from = c(type), values_from = c(bytes)) %>%
%     mutate(
%       good_read = read - `dirreq-read`,
%       good_write = write - `dirreq-write`,
%       good_avg = (good_read + good_write) / 2
%     )
% > left_join(userstats, bandwidth, by = c("date", "fingerprint")) %>%
%     # Subtract out the pro-rated fraction of non-snowflake transports (basically negligible).
%     group_by(date, fingerprint) %>%
%     mutate(across(c(read, write, `dirreq-read`, `dirreq-write`, good_read, good_write, good_avg), ~ .x * users / sum(users))) %>%
%     ungroup() %>%
%     filter(transport == "snowflake") %>%
%     filter(date < "2024-02-01") %>%
%     summarize(
%       date = last(date),
%       across(c(read, write, `dirreq-read`, `dirreq-write`, good_read, good_write, good_avg), sum, na.rm = TRUE)
%     ) %>%
%     mutate(across(c(read, write, `dirreq-read`, `dirreq-write`, good_read, good_write, good_avg), scales::label_bytes(units = "auto_si", accuracy = 0.01)))
% # A tibble: 1 × 8
%   date       read     write    `dirreq-read` `dirreq-write` good_read good_write good_avg
%   <date>     <chr>    <chr>    <chr>         <chr>          <chr>     <chr>      <chr>
% 1 2024-01-31 14.00 PB 14.03 PB 9.75 TB       181.10 TB      13.99 PB  13.85 PB   13.92 PB
Here we mean goodput: Tor TLS traffic inside the tunnel,
ignoring WebRTC, WebSocket, and KCP/\allowbreak smux overhead.
At~that time, around 0.7\% of Tor users
% It was a higher fraction before the addition of about 2 M users
% from Germany in June 2023:
% https://bugs.torproject.org/tpo/network-health/analysis/59
(24\%~of bridge users) were using Snowflake.
% > library("tidyverse")
% > WANTED_FINGERPRINTS <- c(
%     "7659DA0F96B156C322FBFF3ACCC9B9DC01C27C73" = "snowman",
%     "5481936581E23D2D178105D44DB6915AB06BFB7F" = "snowflake-01",
%     "91DA221A149007D0FD9E5515F5786C3DD07E4BB0" = "snowflake-02"
%   )
% > DATE_RANGE <- as.Date(c("2024-01-25", "2024-02-01"))
% > userstats <- bind_rows(
%     read_csv("figures/users/userstats-relay-country.csv", comment = "#") %>%
%       mutate(mode = "relay"),
%     read_csv("figures/users/userstats-bridge-transport.csv", comment = "#") %>%
%       filter(transport != "snowflake") %>%
%       mutate(mode = "bridge"),
%     # Use our own numbers for Snowflake users, rather than Tor Metrics'.
%     read_csv("figures/users/userstats-bridge-transport-multi.csv") %>%
%       filter(fingerprint %in% names(WANTED_FINGERPRINTS)) %>%
%       filter(transport == "snowflake") %>%
%       mutate(users = users / (coverage / pmax(num_instances, coverage))) %>%
%       group_by(date, transport) %>% summarize(users = sum(users, na.rm = TRUE), .groups = "drop") %>%
%       mutate(frac = 100, mode = "bridge")
%   ) %>%
%   filter(lubridate::`%within%`(date, do.call(lubridate::interval, as.list(DATE_RANGE)))) %>%
%     mutate(transport = if_else(mode == "bridge" & transport != "snowflake", "non-snowflake", transport)) %>%
%     group_by(mode, transport) %>% summarize(users = sum(users, na.rm = TRUE), .groups = "drop")
% > userstats %>% mutate(percent = 100 * users / sum(users))
% # A tibble: 3 × 4
%   mode   transport         users percent
%   <chr>  <chr>             <dbl>   <dbl>
% 1 bridge non-snowflake  1049214    2.14
% 2 bridge snowflake       335879.   0.684
% 3 relay  NA            47701971   97.2
% > userstats %>% filter(mode == "bridge") %>% mutate(percent = 100 * users / sum(users))
% # A tibble: 2 × 4
%   mode   transport        users percent
%   <chr>  <chr>            <dbl>   <dbl>
% 1 bridge non-snowflake 1049214     75.8
% 2 bridge snowflake      335879.    24.2

\subsection{Number and type of proxies}
\label{sec:proxies}

Snowflake's effectiveness depends on its proxies,
of~which there are several types.
The primary type is the web browser extension,
% "Creating a Snowflake WebExtension addon" https://bugs.torproject.org/tpo/anti-censorship/pluggable-transports/snowflake/23888
which runs in the background in volunteers' browser
and quietly serves clients.
There is ``web badge'' version of the proxy that does not require installation.
It~uses the same JavaScript code as the extension, but runs in an ordinary web page.
Some people leave a browser tab idling on the web badge,
rather than installing a browser extension.
There is also a command-line implementation of the proxy
that does not require a browser.
% "Golang implementation of standalone snowflake proxy" https://github.com/keroserene/snowflake/pull/41
This version is convenient to install on a rented VPS, for example.
Long-term proxies running at fixed IP addresses
are somewhat at odds with Snowflake's goal of proxy address diversity,
but these standalone proxies are valuable because
they tend to have less restrictive NATs,
making them compatible with more clients.
Finally, Orbot,
as~well as being able to \emph{use} Snowflake for circumvention,
can also \emph{provide} Snowflake proxy service to others,
a~feature called ``kindness mode.''
% Only so called in Orbot v17+, which should be current by the time the paper is submitted.
% As of 2024-02-09, according to Nathan in #guardianproject:matrix.org:
% Q: do you have a sense for what percentage of users are on the v16 track vs. v17?
% > A: 70% on v16, 30% on v17 out of 1.5 to 2M total active users
% 2023-02-09 "This is the version we are pushing out to EVERYONE." https://github.com/guardianproject/orbot/releases/tag/17.2.1-RC-1-tor-0.4.8.7
% (But as of 2023-02-29 it's still 16.6.3-RC-1-tor.0.4.7.10 at https://play.google.com/store/apps/details?id=org.torproject.android.)

We worked with the Tor Project's network health team to collect privacy-preserving metrics
of client and proxy rendezvous interactions at the broker,
and publish them in the same way as the bridge metrics of \autoref{sec:clients}.\urlfootnote{
https://bugs.torproject.org/tpo/network-health/metrics/collector/29461
}
The metrics represent counts of proxy types,
unique proxy IP addresses and geolocated country codes,
NAT types (\autoref{sec:connection}), and
success rates of matching clients with proxies.
Aggregate metrics
are published at 24-hour intervals.\urlfootnote{
https://metrics.torproject.org/collector.html\#snowflake-stats
}
The broker does not record nor publish the IP addresses
of clients or proxies.
Metrics concerning client polls are rounded to multiples of~8,
in~accordance with established Tor Metrics practice.
% "With relays and bridges, we round the counts up to the nearest multiple of 8." https://bugs.torproject.org/tpo/anti-censorship/pluggable-transports/snowflake/21315#note_2591581

\begin{figure}
\includegraphics{figures/proxies/proxy-type}
\caption{
Unique proxy IP addresses per day,
by proxy type.
The two steps in the graph correspond
to the invasion of Ukraine by Russia in February~2022,
% 2022-02-25 https://twitter.com/torproject/status/1497276960556429324
% 2022-02-25 https://twitter.com/0xggus/status/1497224413829283877
and network restrictions in Iran beginning September~2022,
% 2022-09-24 https://twitter.com/torproject/status/1573670895696183303
% 2022-10-03 https://www.eff.org/deeplinks/2022/10/snowflake-makes-it-easy-anyone-fight-censorship
at which times there were campaigns
to encourage running Snowflake proxies.
Unknown proxy types (fewer than~50 instances) are not shown.
}
\label{fig:proxy-type}
% 2021-02-23 https://github.com/guardianproject/orbot/releases/tag/16.4.1-BETA-2-tor.0.4.4.6
% "experimental mode to enable running as a Snowflake proxy"
% 2021-07-14 https://github.com/tladesignz/IPtProxy/commit/228e9e61e285ee548a42d6bee487577e44630695
% IPtProxy 1.1.0 changes its proxy type from "standalone" to "iptproxy"
% 2021-12-20 https://github.com/guardianproject/orbot/releases/tag/16.5.2-RC-1-tor.0.4.6.8
% Orbot updates IPtProxy from 1.0.0 to 1.2.0 https://github.com/guardianproject/orbot/commit/57add48cd904afe94363219887cd142bb5cf6696
% 2022-01-03 https://github.com/guardianproject/orbot/releases/tag/16.5.2-RC-5-tor.0.4.6.9
% This is close to the date (2022-01-05) when there's sudden growth in "Unknown",
% which is probably Orbot self-reporting as "iptproxy" and the broker throwing away that label for being unrecognized.
% 2022-03-21 https://gitlab.torproject.org/tpo/anti-censorship/pluggable-transports/snowflake/-/merge_requests/82
% Broker starts to recognize "iptproxy" as a probe type, but not deployed yet.
% 2022-05-03 https://github.com/tladesignz/IPtProxy/commit/c6ba25ef6ce8449476f734c626eadffdf55d0519
% IPtProxy 1.6.0 adds 'ProxyType: "iptproxy"' (no effective change, had already been done in a patch).
% 2022-06-21 https://bugs.torproject.org/tpo/anti-censorship/pluggable-transports/snowflake/40151
% Broker deployment, broker starts recording "iptproxy" in descriptors.
% 2022-07-05 https://github.com/guardianproject/orbot/releases/tag/16.6.2-RC-1-tor.0.4.7.8
% Orbot 16.6.2 RC 1 upgrades to IPtProxy 1.6.0.
% 2022-08-02 https://github.com/guardianproject/orbot/releases/tag/17.0.0-ALPHA-1-tor.0.4.7.8
% "updated UI based on new design spec: https://github.com/guardianproject/orbot/blob/NEW_UX/docs/design-spec-kindness-mode.md"
% "improved support for Snowflake Proxying "kindness" / volunteer mode"
% 2023-01-13 https://github.com/guardianproject/orbot/releases/tag/17.0.0-BETA-1-tor.0.4.7.11
% "easy access to Snowflake proxy 'kindness' mode"
\end{figure}

\autoref{fig:proxy-type} shows the number of proxies by type.
Web browser extension proxies predominate,
representing about 80\%
of 140,000 daily IP addresses.
% > library("tidyverse")
% > proxy_type <- read_csv("figures/proxies/proxy-type.csv", col_types = cols()) %>% filter("2024-01-01" <= date & date < "2024-02-01")
% > proxy_type %>% group_by(type) %>% summarize(unique_ips = sum(unique_ips / coverage)) %>% mutate(percent = 100 * unique_ips / sum(unique_ips)) %>% ungroup()
% # A tibble: 4 × 3
%   type       unique_ips percent
%   <chr>           <dbl>   <dbl>
% 1 badge          23016.   0.510
% 2 iptproxy      722234.  16.0
% 3 standalone    136748.   3.03
% 4 webext       3634973.  80.5
% > proxy_type %>% group_by(date) %>% summarize(unique_ips = sum(unique_ips / coverage)) %>% tail()
% # A tibble: 6 × 2
%   date       unique_ips
%   <date>          <dbl>
% 1 2024-01-26    147480.
% 2 2024-01-27    137645.
% 3 2024-01-28    139509.
% 4 2024-01-29    151370.
% 5 2024-01-30    152597.
% 6 2024-01-31    129535.
For comparison, there were about 1,900
of the more traditional style of Tor bridge at this time.
% https://metrics.torproject.org/networksize.csv?start=2024-01-01&end=2024-01-31
% date,relays,bridges
% 2024-01-29,7838,1950
% 2024-01-30,7851,1932
% 2024-01-31,7858,1931
The difference is attributable to the relative ease
of running a Snowflake proxy versus a Tor bridge---though
the comparison is not quite direct,
because Tor bridges have better defenses
against enumeration than do Snowflake proxies.

It~was not clear, at the outset,
that it would even be possible to attract
enough proxies to support a reasonable number of users
with meaningful blocking resistance.
% "Start producing snowflakes" https://bugs.torproject.org/tpo/anti-censorship/pluggable-transports/snowflake/20813
Lowering the technical barriers to running a proxy was only part of~it;
it~also took intentional advocacy and outreach.
In~the early days, circa~2017,
the only consistent proxy support was
a few command-line proxies,
% 2018 "The three fallback proxy-go instances..." https://bugs.torproject.org/tpo/anti-censorship/pluggable-transports/snowflake/25688
run by us for the benefit of alpha testers.
The browser extension became available in mid-2019.\urlfootnote{
% |2019-06-26|||snowflake|Deployed version 0.0.1 of the Snowflake WebExtension for Firefox.|[comment](https://bugs.torproject.org/tpo/anti-censorship/pluggable-transports/snowflake/30931#note_2593598)||
https://bugs.torproject.org/tpo/anti-censorship/pluggable-transports/snowflake/30931\#note_2593598
}\textsuperscript,\,%
% |2019-07-03|||snowflake|Deployed version 0.0.1 of the Snowflake WebExtension for Chrome.|[comment](https://bugs.torproject.org/tpo/anti-censorship/pluggable-transports/snowflake/30999#note_2593718)||
\urlfootnote{
https://bugs.torproject.org/tpo/anti-censorship/pluggable-transports/snowflake/30999\#note_2593718
}
Later in 2019,
% |2019-07-26|||flashproxy snowflake|Cupcake 2.0 is released, now working with Snowflake rather than flash proxy.|[Chrome Web Store page](https://chrome.google.com/webstore/detail/cupcake/dajjbehmbnbppjkcnpdkaniapgdppdnc)||
% Cupcake stopped working when we changed the proxy–broker protocol:
% |2019-11-13 16:47:02|||snowflake|Restarted the broker with a new proxy–broker protocol.|[comment](https://gitlab.torproject.org/tpo/anti-censorship/pluggable-transports/snowflake/-/issues/29207#note_2592849)||
additional proxy capacity came when Cupcake,
a~browser extension for flash proxy with an existing user base,
was repurposed for Snowflake.\urlfootnote{
% "Snowflake integration"
https://github.com/glamrock/cupcake/issues/24
% "Link Cupcake from snowflake.torproject.org"https://bugs.torproject.org/tpo/anti-censorship/pluggable-transports/snowflake/31497
}
Orbot's proxy feature was added in version 16.4.1 in February~2021.\urlfootnote{
% 2021-02-23
https://github.com/guardianproject/orbot/releases/tag/16.4.1-BETA-2-tor.0.4.4.6
% https://github.com/guardianproject/orbot/releases/tag/16.4.1-RC-1-tor.0.4.4.6 2021-04-09
% https://github.com/guardianproject/orbot/blob/a69f39bb37469e65730d0751519848ec29001959/CHANGELOG#L714 /** 16.4.1-RC-1 / 9 April 2021 / c80f18ae2508b73fcbfd6e09b394a2a196de7459 **/
% https://lists.mayfirst.org/pipermail/guardian-dev/2023-July/005708.html
% 16.4.1-BETA-2-tor.0.4.4.6 was released and promoted first, and had a visible effect on proxy counts,
% though 16.4.1-RC-1-tor.0.4.4.6 was the "real" 16.4.1 release.
}
(In~\autoref{fig:proxy-type}, Orbot is counted with command-line proxies
until January~2022, when it got its own proxy type designation.)
% See history in figures/proxies/proxy-type.r.

It~is worth reflecting
on the popularity of the browser extension
as compared to the web badge.
A~web badge had been envisioned
as the main source of proxies in flash proxy,
% By the end of its run, flash proxy had also gained
% https://www.bamsoftware.com/talks/ee380-flashproxy/index.html#s15
% browser extensions including Cupcake
% "Chrome browser add-on" [Cupcake for flash proxy] https://bugs.torproject.org/legacy/trac/7721
% "Tor Flashproxy Badge" [for Firefox] https://github.com/reezer/tor-flashproxy-badge/
% and a standalone proxy.
% "Node.js standalone flash proxy" https://bugs.torproject.org/legacy/trac/7944
the idea being that people's browsers
would automatically become proxies
while on sites that had the flash proxy badge installed,
unless they checked an option to prevent~it.
We~decided, early~on, that flash proxy's opt-out permission had been a mistake,
% Date: Tue, 6 Dec 2016 18:38:40 -0800
% From: David Fifield <dcf@torproject.org>
% To: Arlo Breault <arlo@torproject.org>
% Cc: Serene <serene@torproject.org>
% Subject: Re: Snowing
% Message-ID: <20161207023840.mli4cymr6s3aanpu@happy.bamsoftware.com>
%
% My original plan was to repurpose existing flash proxy badges as
% Snowflake badges. But, I am thinking more and more that Snowflake should
% use an opt-in model, rather than opt-out. The opt-out model of flash
% proxy always bothered me. I think there's a good chance it would cause
% trouble for us if Snowflake becomes popular. So I'd like to see
% Snowflake use opt-in badges (and Cupcake) only.
and that Snowflake would be opt-in.
To~run a proxy, a person must take a positive action
such as installing a browser extension
or activating a toggle on a web page.
% "Prepare a Snowflake 'options' page, like in flashproxy" https://github.com/keroserene/snowflake/issues/21
Our initial worry that this policy
would limit the number of proxies turned out to be unfounded.
People find an informative, interactive proxy control panel more appealing
than a nondescript badge graphic,
and install the browser extension in greater numbers
than ever used the web badge in flash proxy.

\subsection{Proxy churn}
\label{sec:proxy-churn}

% https://bugs.torproject.org/tpo/anti-censorship/pluggable-transports/snowflake/34075
% https://gitlab.torproject.org/tpo/anti-censorship/pluggable-transports/snowflake/-/merge_requests/95

The size of the proxy pool is not the only measure of its quality.
Also important is its ``churn,'' the rate at which
it is replenished with fresh proxy IP addresses.
Churn determines how hard a censor would have to work
to keep a blocklist of proxy IP addresses up to date;
or alternatively,
how quickly a momentarily complete blocklist
would lose effectiveness.

We ran an experiment to measure churn.\urlfootnote{
https://bugs.torproject.org/tpo/anti-censorship/pluggable-transports/snowflake/34075
}
Our technique was to record the set of proxy IP addresses
seen by the broker over an interval of time,
then compute the size of the intersection with other sets
in nearby intervals (up~to 40 hours later).
Every hour, the broker recorded a snapshot of
proxy IP addresses it had seen in the past hour.
To~avoid the risk of storing real proxy IP addresses,
each snapshot was not a transparent list,
but a HyperLogLog++ sketch~\cite{Heule2013a},
a~probabilistic data structure for estimating
the number of distinct elements in a multiset.
Proxy IP addresses were hashed with a secret string
(discarded at the end of the experiment)
before being added to a sketch,
to~prevent their being recovered from our published data.
A~sketch supports two basic operations: count and merge.
Given a sketch~\(X\),
we~may compute an approximate count \(|X|\)
of its unique elements,
and given two sketches \(X\) and~\(Y\),
we~may merge them into a new sketch
representing the union \(X \cup Y\).
The quantity we are interested in,
namely
the size of the intersection of two sketches,
is~computed using the formula
\(|X| + |Y| - |X \cup Y|\).
This computation estimates
how many proxy IP addresses are shared between
two samples.

\begin{figure}
\includegraphics{figures/proxy-churn/proxy-count-decay}
\caption{
Proxy churn in January 2023.
The dark upper line shows the number
of unique proxy IP addresses in overlapping 24-hour windows.
The lighter, descending lines indicate
how many of the same IP addresses were in later 24-hour windows,
at~1-hour increments up to 40 hours later.
It~takes about 20~hours for 50\% of the proxy pool to turn over.
}
\label{fig:proxy-count-decay}
\end{figure}

The broker recorded churn logs between
\mbox{2022-07-22} and
\mbox{2023-10-16}.
\autoref{fig:proxy-count-decay}
shows results from January 2023,
which are representative.
Proxy activity has a daily cycle,
so~we merged consecutive sketches into 24-hour windows.
Starting from a reference window,
we~computed the size of its intersection with other 24-hour windows,
offset by \(+1, +2, \ldots, +40\) hours relative to the reference.
After 1~hour, the shifted window had, on average,
97.3\% of addresses in common with the reference;
after 12~hours, the fraction had fallen to 68.8\%;
after 24~hours, 38.2\%;
and after 40~hours, 27.6\%.
% > library("tidyverse")
% > options(width = 200)
% > DATE_RANGE <- as.Date(c("2023-01-01", "2023-02-01"))
% > read_csv("figures/proxy-churn/proxy-churn-windows.csv") %>%
%     filter(lubridate::`%within%`(reference_timestamp_end, do.call(lubridate::interval, as.list(DATE_RANGE)))) %>%
%     mutate(
%       sample_offset_hours = round(sample_timestamp_end_offset / 3600),
%       intersection_count = reference_count + sample_count - union_count
%     ) %>%
%     group_by(sample_offset_hours) %>%
%     summarize(
%       across(c(reference_count, sample_count, union_count, intersection_count), mean),
%       intersection_percent = 100 * intersection_count / reference_count,
%       .groups = "drop"
%     ) %>%
%     filter(sample_offset_hours %in% c(0, 1, 2, 3, 4, 8, 12, 18, 24, 36, 40))
% # A tibble: 11 x 6
%    sample_offset_hours reference_count sample_count union_count intersection_count intersection_percent
%                  <dbl>           <dbl>        <dbl>       <dbl>              <dbl>                <dbl>
%  1                   0         119654.      119654.     119654.            119654.                100
%  2                   1         119654.      119704.     122907.            116450.                 97.3
%  3                   2         119654.      119754.     126142.            113266.                 94.7
%  4                   3         119654.      119804.     129359.            110099.                 92.0
%  5                   4         119654.      119854.     132529.            106980.                 89.4
%  6                   8         119654.      120060.     145141.             94572.                 79.0
%  7                  12         119654.      120292.     157684.             82262.                 68.8
%  8                  18         119654.      120649.     176400.             63903.                 53.4
%  9                  24         119654.      120970.     194892.             45732.                 38.2
% 10                  36         119654.      121500.     206542.             34612.                 28.9
% 11                  40         119654.      121639.     208269.             33024.                 27.6

\subsection{Multiple bridges}
\label{sec:multi-bridge}

% "Prepare all pieces of the snowflake pipeline for a second snowflake bridge" https://bugs.torproject.org/tpo/anti-censorship/pluggable-transports/snowflake/28651
% "Distributed Snowflake Server Support" https://bugs.torproject.org/tpo/anti-censorship/pluggable-transports/snowflake/40129
% Ancient history from flash proxy: "allow the client to pick a specific relay for its registration" https://bugs.torproject.org/legacy/trac/10196

In the conceptual model of \autoref{fig:architecture}, the bridge
is a single, centralized entity.
It~\emph{can} be centralized
because it is never accessed directly,
but only via temporary proxies.
Unlike more traditional static proxy systems,
Snowflake does not benefit, in~terms of blocking resistance,
from having multiple bridges.
For reasons of scaling and performance, though,
it~can be useful for ``the'' bridge to be realized as
multiple servers.
Even with hardware upgrades and software optimizations,
our single bridge began to hit performance limits
in late 2022 (after the events in Iran of \autoref{sec:clients}),
and we had to find ways of distributing bridge capacity
to permit continued scaling.
Our deployment now uses two bridges.

There are many ways a multi-bridge system
might be designed.
In~ours,
the client tells the broker
what bridge it wants to use
(in~its rendezvous message).
The broker conveys the choice to the proxy,
and the proxy connects to the client's chosen bridge.\urlfootnote{
https://bugs.torproject.org/tpo/anti-censorship/pluggable-transports/snowflake/28651\#note_2786323
}
This may be compared to alternative designs
in which the decision of what bridge to use
is made by the broker or proxy.
Our design was largely dictated by technical constraints
related to interfacing with Tor.
A~different design may make sense with other deployments.

One minor consideration is the Turbo Tunnel layer.
Recall from \autoref{sec:data-transfer} that Snowflake
maintains a virtual end-to-end session
between the client and the bridge,
independent of the temporary proxies.
This is made possible by state stored at the bridge:
a~table of clients, reassembly buffers,
transmission queues, timers, and so~on.
% `type KCP` https://github.com/xtaci/kcp-go/blob/03b584b84eddd95cc03dbff65fc9cc5cbdf80c6b/kcp.go#L132
% `type UDPSession` https://github.com/xtaci/kcp-go/blob/03b584b84eddd95cc03dbff65fc9cc5cbdf80c6b/sess.go#L61
The state variables are not synchronized between bridges,
which means a client session begun on one bridge
must remain with that bridge,
because no other
has the context to make the packets
of the session meaningful.
When the client chooses the bridge,
this is easy to deal with:
the client keeps its choice consistent
in all rendezvous messages throughout a session.
If~the choice were instead made by the broker or proxy,
it~might be done by hashing
the client's session identifier string to an index,
as~long as the set of bridges does not change too frequently.

Another difficulty, harder to work around,
has to do with Tor bridge authentication.
A~Tor bridge is identified
by a long-term identity public key.
If,~on connecting to a bridge,
the client finds that the bridge's identity is not the expected one,
the client terminates the connection~\cite{tor-spec-negotiating-channels}.
% https://lists.torproject.org/pipermail/tor-dev/2024-February/014886.html "Re: Fact-checking a claim about relay/bridge fingerprint authentication"
% "The initiator checks whether the CERTS cell is correct, and decides whether to authenticate." https://gitlab.torproject.org/tpo/core/torspec/-/blob/29e445bd6e9efe82367b8a2b09a6c6aa0bc92b7b/spec/tor-spec/negotiating-channels.md#L23
% connection_or_client_learned_peer_id https://gitlab.torproject.org/tpo/core/tor/-/blob/tor-0.4.7.13/src/core/or/connection_or.c#L1897
% [warn] Tried connecting to router at 192.0.2.3:80 ID=<none> RSA_ID=2B280B23E1107BB62ABFC40DDCC8824814F80A71, but RSA + ed25519 identity keys were not as expected: wanted 1111111111111111111111111111111111111111 + no ed25519 key but got 2B280B23E1107BB62ABFC40DDCC8824814F80A72 + 1zOHpg+FxqQfi/6jDLtCpHHqBTH8gjYmCKXkus1D5Ko.
% [warn] Problem bootstrapping. Stuck at 14% (handshake): Handshaking with a relay. (Unexpected identity in router certificate; IDENTITY; count 1; recommendation warn; host 1111111111111111111111111111111111111111 at 192.0.2.3:80)
The Tor client can configure at most one identity per bridge;
there is nothing like a certificate, for example,
to indicate that multiple identities should be considered equivalent.
This constraint leaves two options:
either all Snowflake bridges must share the same cryptographic identity;
or~else it must be the client that chooses the bridge
(and therefore knows what bridge identity to expect).
While sharing Tor identity keys across all bridges would be possible,
we~preferred to keep the keys independent,
so~that the effect of a security compromise
at a bridge would be limited to that bridge only.

A~client-chooses design risks misuse, if~not handled carefully.
Clients must not be able to
cause proxies to connect to arbitrary destinations---otherwise
proxies might be used in denial-of-service attacks, for example.
% "Clients cannot cause a proxy to attack or even connect to an arbitrary web site or relay..." https://forum.torproject.net/t/anyone-experiencing-problems-with-snowflake-proxy/6938/15
% An alternative vision: "(More) Distributed servers" https://bugs.torproject.org/tpo/anti-censorship/pluggable-transports/snowflake/40248
% Flash proxy: "Remove 'facilitator', 'client', 'relay' query string parameters. ... These could be used to send unsolicited WebSocket connection attempts." https://gitlab.torproject.org/tpo/anti-censorship/pluggable-transports/flashproxy/-/compare/7c7acc14638a3e9346c99defa6d4dd80b4f437aa...d518f2615d977475dabaf4a46fbbe83c5a52801c
To~enforce this restriction,
the client indicates its choice of bridge
not by an IP address or hostname,
but by an identity public key.
The broker maps the identity to a WebSocket URL
using its own database of known bridges,
and rejects rendezvous messages that ask for an unknown bridge.
% https://gitlab.torproject.org/tpo/anti-censorship/pluggable-transports/snowflake/-/blob/8e5ea8261110e97a8df56cfc9c83028081d902fb/broker/ipc.go#L187
After the broker tells the proxy what WebSocket URL to connect~to,
% https://gitlab.torproject.org/tpo/anti-censorship/pluggable-transports/snowflake/-/blob/8e5ea8261110e97a8df56cfc9c83028081d902fb/broker/ipc.go#L144
the proxy does its own check,
verifying that the hostname in the URL has
a known suffix reserved for Snowflake bridges.
So~there are two independent safeguards against misuse.

% \subsection{SQL injection attempts at broker}
% \url{https://bugs.torproject.org/tpo/anti-censorship/pluggable-transports/snowflake/40089}
% Actually tailored to the broker protocol, not a generic attack tool.

\section{Notable blocking attempts}
\label{sec:block}

In~\autoref{sec:clients} we saw how Snowflake's user counts
have at times been affected by the blocking actions of censors.
Now we take a closer look at selected censorship events.
The effect of censorship has usually been to increase, rather than decrease,
the number of Snowflake users.
This is no paradox:
as~censorship intensifies,
users are displaced from less resilient
to more resilient systems.
Snowflake's blocking resistance has not always been a success,
though, and here we also reflect on missteps
and persistent challenges.
The examples are taken from
Russia, Iran, China, and Turkmenistan,
and are selected for being significant and instructive.
Common lessons are that communication
with affected users is invaluable in quickly understanding and reacting to blocking;
and that blocking resistance is relative to a given censor,
because every censor's cost calculus is different.

Client count estimates come from the
Tor Metrics descriptors described in \autoref{sec:clients}.
Country code assignments use the same IP geolocation database
used by ordinary Tor relays and bridges,
and the caveats of IP geolocation apply to the per-country estimates in this section.
In~particular, we~have noticed that a fraction of clients
that geolocate to the United States are likely actually to be in Iran,
based on correlation of their dynamics with other clients that geolocate to Iran,
and with the timing of known political events.\urlfootnote{
https://bugs.torproject.org/tpo/anti-censorship/pluggable-transports/snowflake/40207\#note_2844116
}
The graphs of this section use the raw geolocation results,
with no attempt to adjust for errors.

Snowflake is blockable by any censor that is willing to block WebRTC.
We~would not try to argue otherwise.
Indeed, we~believe that the way to present a circumvention system is
not to argue for its absolute unblockability,
but to lay out
what actions by a censor would be necessary to block~it---or~more
to the point,
\emph{what sacrifices a censor would have to make}
in order to block~it.
Advancing the state of the art of censorship circumvention
consists in pushing blocking
out of reach of more and more censors.

\subsection{Blocking in Russia}
\label{sec:block-ru}

\begin{figure}
% Make the float take up an entire column.
% The \vphantom rule and \smash'ed minipage are because a plain minipage
% would count the depth of the descenders of the final line of text.
% See the TeXbook chapter 18, page 178.
% The output would otherwise look right, but yield a warning: Float too large for page by 2.18pt.
\vphantom{\rule{0pt}{\textheight}}\smash{%
\begin{minipage}[b][\textheight][b]{\linewidth}
\includegraphics{figures/users/users-ru}
\caption{
Snowflake users in Russia (average concurrent).
Events discussed in the text are marked.
The attempted blocking of Tor-related transports in December~2021
led to Snowflake's first surge in usage.
The decrease in September--October~2022
coincided with an even larger influx from Iran.
\label{fig:client-counts-ru}
}
\vfill
\includegraphics{figures/users/users-ir}
\caption{
Snowflake users in Iran.
Heightened censorship beginning in September 2022
caused Iran to become the single biggest source of Snowflake users.
The drop in October 2022
was the result of TLS fingerprint blocking,
which interfered with rendezvous
and took some time to mitigate.
\label{fig:client-counts-ir}
}
\vfill
\includegraphics{figures/users/users-cn}
\caption{
Snowflake users in China.
Though no sustained blocking is evident,
disruption of domain fronting rendezvous
for three days in May 2023 briefly
depressed user numbers.
\label{fig:client-counts-cn}
}
\vfill
\includegraphics{figures/users/users-tm}
\caption{
Snowflake users in Turkmenistan.
This graph shows a different range of dates than the other three.
Though there have never been many Snowflake users in Turkmenistan,
blocking events are evident on
% > library("tidyverse")
% > WANTED_FINGERPRINTS <- c(
%     "7659DA0F96B156C322FBFF3ACCC9B9DC01C27C73" = "snowman",
%     "5481936581E23D2D178105D44DB6915AB06BFB7F" = "snowflake-01",
%     "91DA221A149007D0FD9E5515F5786C3DD07E4BB0" = "snowflake-02"
%   )
% > userstats <- read_csv("figures/users/userstats-bridge-combined-multi.csv") %>%
%     filter(transport == "snowflake" & fingerprint %in% names(WANTED_FINGERPRINTS)) %>%
%     mutate(across(c(low, high), ~ .x / (coverage / pmax(num_instances, coverage)))) %>%
%     mutate(users = (low + high) / 2) %>%
%     # Combine the contributions of all bridges.
%     group_by(date, transport, country) %>% summarize(across(c(low, high, users), sum), .groups = "drop") %>%
%     # Apportion "??" to other countries (see figures/users/users-country.r).
%     group_by(date, transport) %>% mutate(across(c(low, high, users), ~ .x * sum(.x) / sum(ifelse(country == "??", 0, .x)))) %>% ungroup() %>% filter(country != "??") %>%
%     filter(country == "tm")
% > userstats %>% filter("2021-10-20" <= date & date <= "2021-10-28")
% > userstats %>% filter("2022-07-30" <= date & date <= "2022-08-07")
% # A tibble: 9 × 6
%   date       transport country   low  high users
%   <date>     <chr>     <chr>   <dbl> <dbl> <dbl>
% 1 2021-10-20 snowflake tm      33.0  33.1  33.0
% 2 2021-10-21 snowflake tm      27.3  27.8  27.5
% 3 2021-10-22 snowflake tm      23.1  23.6  23.4
% 4 2021-10-23 snowflake tm      18.9  19.5  19.2
% 5 2021-10-24 snowflake tm       5.56  6.19  5.87
% 6 2021-10-25 snowflake tm       1.63  2.23  1.93
% 7 2021-10-26 snowflake tm       2.12  2.64  2.38
% 8 2021-10-27 snowflake tm       1.29  1.40  1.35
% 9 2021-10-28 snowflake tm       1.05  1.72  1.39
% # A tibble: 9 × 6
%   date       transport country   low   high users
%   <date>     <chr>     <chr>   <dbl>  <dbl> <dbl>
% 1 2022-07-30 snowflake tm       6.29  7.92  7.11
% 2 2022-07-31 snowflake tm       5.66  7.76  6.71
% 3 2022-08-01 snowflake tm       8.43 10.6   9.51
% 4 2022-08-02 snowflake tm       3.03  5.25  4.14
% 5 2022-08-03 snowflake tm       0     1.47  0.735
% 6 2022-08-04 snowflake tm       0     1.24  0.618
% 7 2022-08-05 snowflake tm       0     1.32  0.659
% 8 2022-08-06 snowflake tm       0     0.619 0.310
% 9 2022-08-07 snowflake tm       0     0.771 0.386
\mbox{2021-10-24} and \mbox{2022-08-03}.
% \label is inside \caption so that the baseline of the last line
% of the caption aligns with the baseline of the other column.
% https://tex.stackexchange.com/a/298714
\label{fig:client-counts-tm}
}
\end{minipage}}
\end{figure}

% "[Russia] Some ISPs are blocking Tor" https://bugs.torproject.org/tpo/community/support/40050
% "OONI reports of Tor blocking in certain ISPs since 2021-12-01" https://ntc.party/t/ooni-reports-of-tor-blocking-in-certain-isps-since-2021-12-01/1477
% "Responding to Tor censorship in Russia" https://blog.torproject.org/tor-censorship-in-russia/
% "OONI shows blocking of Snowflake in select ISPs in Russia since 2023-02" https://ntc.party/t/ooni-shows-blocking-of-snowflake-in-select-isps-in-russia-since-2023-02

Snowflake, along with other common ways of accessing Tor,
was blocked in a subset of ISPs in Russia
% https://ntc.party/t/ooni-reports-of-tor-blocking-in-certain-isps-since-2021-12-01/1477/95
% "Tor filtering is done using government black box called TSPU.
% Not all providers have them. Tor is not blocked if TSPU is not present.
% According to tor metrics graph directly connecting users decreased only by 1/3.
% This indicates TSPU is not everywhere."
on \mbox{2021-12-01}~\cite{ooni-2021-russia-blocks-tor}.
The event was evidently coordinated and targeted,
as~it happened suddenly and affected many Tor-related protocols at once.
Besides Snowflake,
a~portion of Tor relays and bridges,
as~well as some servers of
the circumvention transports meek and obfs4,
were blocked, at~least temporarily.
The blocking campaign was
less than totally successful---one
of its effects was to substantially increase the number
of users accessing Tor via circumvention transports,
Snowflake among them.
% "A zoom on just the bridge transports" https://bugs.torproject.org/tpo/community/support/40050#note_2796770
% That pluggable transports could not compensate fully
% for the loss of relay users points to a usability gap.

We~benefited from established relationships
with developers and users in Russia,
one of whom, through manual testing,
found what traffic feature was being used to distinguish Snowflake.
It~was DTLS fingerprinting,
of~the kind cautioned about in \autoref{sec:fingerprinting}.\urlfootnote{
% "Russian DPI check supported_groups extension in ServerHello payload (byte 0x5a in udp packet)."
https://bugs.torproject.org/tpo/anti-censorship/pluggable-transports/snowflake/40014\#note_2765074
}
Specifically, it~was the presence of a
\mbox{supported\_groups} extension in the DTLS Server Hello message produced by Pion.
The extension being present in Server Hello was a bug\urlfootnote{
% "Server Hello should not contain supported_groups extension (extension.SupportedEllipticCurves)"
https://github.com/pion/dtls/issues/409
}---but
one that afforded the censor a feature
to distinguish DTLS connections with a Pion implementation in the server role
from other forms of DTLS.
The process of finding the flaw, fixing it,
and shipping new releases of Tor Browser took a few weeks\urlfootnote{
% "Point to a forked version of pion/dtls with fingerprinting fix"
https://gitlab.torproject.org/tpo/applications/tor-browser-build/-/merge_requests/375
% 2021-12-14 https://blog.torproject.org/new-release-tor-browser-115a1/
% 2021-12-20 https://blog.torproject.org/new-release-tor-browser-1103/
},
after which the user count rose quickly:
from the beginning to the end of December~2021,
the number of users in Russia grew from about 400 to over 4,000
% > library("tidyverse")
% > WANTED_FINGERPRINTS <- c(
%     "7659DA0F96B156C322FBFF3ACCC9B9DC01C27C73" = "snowman",
%     "5481936581E23D2D178105D44DB6915AB06BFB7F" = "snowflake-01",
%     "91DA221A149007D0FD9E5515F5786C3DD07E4BB0" = "snowflake-02"
%   )
% > userstats <- read_csv("figures/users/userstats-bridge-combined-multi.csv") %>%
%     filter(transport == "snowflake" & fingerprint %in% names(WANTED_FINGERPRINTS)) %>%
%     mutate(across(c(low, high), ~ .x / (coverage / pmax(num_instances, coverage)))) %>%
%     mutate(users = (low + high) / 2) %>%
%     # Combine the contributions of all bridges.
%     group_by(date, transport, country) %>% summarize(across(c(low, high, users), sum), .groups = "drop") %>%
%     # Apportion "??" to other countries (see figures/users/users-country.r).
%     group_by(date, transport) %>% mutate(across(c(low, high, users), ~ .x * sum(.x) / sum(ifelse(country == "??", 0, .x)))) %>% ungroup() %>% filter(country != "??")
% > userstats %>% filter(date %in% as.Date(c("2021-12-01", "2022-01-01"))) %>% filter(country == "ru")
% # A tibble: 2 x 6
%   date       transport country   low  high users
%   <date>     <chr>     <chr>   <dbl> <dbl> <dbl>
% 1 2021-12-01 snowflake ru       381.  381.  381.
% 2 2022-01-01 snowflake ru      4381. 4380. 4380.
(\autoref{fig:client-counts-ru}).
Snowflake was to become a significant tool
amid the general intensification of censorship in Russia
following the invasion of Ukraine in February~2022.

The Server Hello \mbox{supported\_groups} distinguisher
had been
discovered and documented by MacMillan et~al.~\cite[\S 3]{arxiv.2008.03254}
already in~2020.
We~might have avoided this blocking event by proactively fixing
the known distinguisher---but
it was not necessarily the wrong call not to have done~so.
There is always more to do than time to do~it;
one must consider the opportunity cost
of preempting specific blocking that may not come to pass.
In~this case, a~reactive approach by us was enough:
the loss was minor, and we were able to patch the problem quickly.
Even in ISPs where the blocking rule was present,
it~did not block 100\% of Snowflake connections,
because of the how it targeted a quirk in Pion,
and only in Server Hello.
When the DTLS server role in the WebRTC data channel
was played by a non-Pion peer,
such as a web browser proxy,
the feature was not present.
% The Snowflake client would retry its rendezvous repeatedly,
% until hitting on a proxy that worked.

% "IRC Tip about Signature used to block Snowflake in Russia, 2022-May-16" https://bugs.torproject.org/tpo/anti-censorship/censorship-analysis/40030
% "Snowflake blocked by ClientHello [RU]" https://bugs.torproject.org/tpo/anti-censorship/pluggable-transports/snowflake/40140
% "A new Snowflake blocking rule (offset of supported_groups in DTLS Client Hello)" https://ntc.party/t/a-new-snowflake-blocking-rule-offset-of-supported-groups-in-dtls-client-hello/2420

In~May 2022 we got a report of a new detection rule,
this time keying on not just the presence, but the \emph{contents}
of the \mbox{supported\_groups} extension,
at~a byte offset suggesting that
it targeted the Client Hello message,
not Server Hello.\urlfootnote{
% "IRC Tip about Signature used to block Snowflake in Russia, 2022-May-16"
https://bugs.torproject.org/tpo/anti-censorship/censorship-analysis/40030
}
The presence of a \mbox{supported\_groups} extension in Client Hello is not at all unusual,
but the specific groups offered by Pion's implementation
differed from those of common browsers.
Though we confirmed the existence of the blocking rule,
testers reported that Snowflake continued to work---which
% "Snowflake works fine by the way." https://bugs.torproject.org/tpo/anti-censorship/censorship-analysis/40030#note_2804998
% https://ntc.party/t/a-new-snowflake-blocking-rule-offset-of-supported-groups-in-dtls-client-hello/2420/2
may have something to do with the fact that the Snowflake client
does not always play the client role in DTLS.
If~the Snowflake client is the DTLS server,
and the DTLS client is a browser proxy,
then the byte pattern looked for by the blocking rule does not appear.
% Hard to say at this point, but perhaps it was the cause of the sharp drop in April 2022, only reported in May?
We~developed a mitigation,
but by the time we prepared a testing release in July~2022,
% "Creating a version of Tor Browser with patched Snowflake client that includes supported_groups censorship countermeasure" https://bugs.torproject.org/tpo/anti-censorship/team/83
% https://ntc.party/t/testing-invitation-for-tor-browser-with-supported-groups-patch-countermeasure-in-snowflake-to-evade-censorship-observed-in-russia/2837
the new rule
had apparently been removed
and replaced by another.
We~can only speculate as to reasons,
but it may be that the old rule
had too many false positives,
or~was just not effective enough.

% "Блокировку Сlient Hello убрали, теперь блокируют Hello Verify Request" https://ntc.party/t/in-case-snowflake-rendezvous-gets-blocked/1857/9
% "They removed the blocking of Client Hello, now they block Hello Verify Request" https://bugs.torproject.org/tpo/anti-censorship/censorship-analysis/40030#note_2823140

The detection rule that replaced \mbox{supported\_groups} in Client Hello
looked for the presence of a Hello Verify Request message.\urlfootnote{
% "They removed the blocking of Client Hello, now they block Hello Verify Request"
https://bugs.torproject.org/tpo/anti-censorship/censorship-analysis/40030\#note_2823140
}
Hello Verify Request is an anti-denial-of-service feature in DTLS,
in~which the server sends a random cookie to the client,
and the client sends a second Client Hello message,
this one containing a copy of the cookie~\cite[\S 5.1]{rfc9147}.
It~is not an error to send Hello Verify Request
(it~is a ``MAY'' in the RFC),
but because the Pion implementation in Snowflake sent~it,
and major browsers did not,
it was a reliable indicator of Snowflake connections.
(Those, at least, in which the DTLS server role was played by
a Snowflake client or standalone proxy.)
This distinguisher, too, had been anticipated by
MacMillan et~al. in 2020~\cite[\S 3]{arxiv.2008.03254}.
The first reports of the blocking rule arrived in July~2022;
but as you can see in \autoref{fig:client-counts-ru},
it~had no apparent immediate effect.
It~is hard to say whether the drastic decline in October 2022
was a consequence of this rule,
or some other, unidentified one.
That decline coincided with an explosion of users from Iran,
which temporarily affected the usability of the whole system.
We~deployed a mitigation to remove the Hello Verify Request message
from Snowflake, regrettably, only in February~2023\,\urlfootnote{
% "Apply Snowflake Remove HelloVerify Countermeasure"
https://gitlab.torproject.org/tpo/applications/tor-browser-build/-/merge_requests/637
}, % and only in Tor Browser, no Orbot yet
after which the number of users in Russia began to recover.
% "Since the release of Tor Browser 12.0.3 on 2023-02-15 there has been an increase in users from Russia on both bridges." https://bugs.torproject.org/tpo/anti-censorship/censorship-analysis/40030#note_2893870

The case of Snowflake in Russia illustrates
some of the complexity of censorship measurement.
The~answer to a question like ``Does Snowflake work in Russia?''
is not a simple yes or~no.
It~may depend on the date, the ISP,
and even such factors as which endpoint plays the DTLS server role.

\subsection{Blocking in Iran}
\label{sec:block-ir}

% "Unexplained drop in Snowflake client polls and bandwidth, testers wanted" https://github.com/net4people/bbs/issues/131
% "Tor censorship in Iran" https://bugs.torproject.org/tpo/anti-censorship/team/96#note_2840481
% "Sudden reduction in snowflake-01 bridge bandwidth, 2022-10-04 17:15" https://bugs.torproject.org/tpo/anti-censorship/pluggable-transports/snowflake/40207
% "Planning response to censorship in Iran with AC team" https://gitlab.torproject.org/tpo/team/-/wikis/Planning-response-to-censorship-in-Iran-with-AC-team

In~late September 2022,
users from Iran became the majority of Snowflake users almost overnight,
only to fall just as quickly two weeks later.
See \autoref{fig:client-counts-ir}.
The cause of the rise was
extraordinary new network restrictions amid mass protests~\cite{ooni-2022-iran-blocks-social-media-mahsa-amini-protests};
the cause of the decline was TLS fingerprint blocking,
which stopped Snowflake rendezvous from working.
The crypto/tls package of the Go programming language
(in~which the Snowflake client is written)
may produce several slightly different TLS fingerprints,
depending on hardware capabilities and how it was compiled.\urlfootnote{
% "...in native Go crypto/tls fingerprints since go1.17 is that the order of ciphersuites depends on whether the platform has support for accelerated AES-GCM"
https://bugs.torproject.org/tpo/anti-censorship/pluggable-transports/snowflake/40207\#note_2844163
% "There is strong evidence of an attempt to block the native Go crypto/tls fingerprint, but not all native fingerprints produced by Go programs are blocked." https://github.com/net4people/bbs/issues/125#issuecomment-1284602875
}
It~was one of these fingerprints that was blocked.
Because the blocking rule was so specific,
some users were affected and others were not.
% "This all gives us a good hypothesis... It includes the fingerprints of go1.17+ crypto/tls without AES acceleration" https://github.com/net4people/bbs/issues/139#issuecomment-1280243079
% "When I tested the desktop version, I did it in a VM that did not emulate support for accelerated AES-GCM..." https://github.com/net4people/bbs/issues/131#issuecomment-1280284051
Why would a censor block only one (even if the most common)
TLS fingerprint?
It~may have been a simple oversight.
On~the other hand, it~is not certain that the blocking
was meant for Snowflake specifically.
Go~is a popular language for implementing circumvention systems;
Snowflake may have been caught up in blocking that was intended for another system.

The fact that simple TLS fingerprinting worked to block Snowflake rendezvous
was carelessness on our part.
Aware of the possibility,
we~had already implemented TLS camouflage using uTLS
in the Snowflake client,
but failed to turn it on by default.
% "uTLS for broker negotiation" https://bugs.torproject.org/tpo/anti-censorship/pluggable-transports/snowflake/40054
Activating the feature required only a small configuration change\urlfootnote{
% "Enable uTLS and use the full bridge line for snowflake"
https://gitlab.torproject.org/tpo/applications/tor-browser-build/-/merge_requests/540
},
but we had to wait for new releases of Tor Browser and Orbot
to get it into the hands of users:
see the September--November~2022 interval in \autoref{fig:client-counts-ir}.

After repairing the TLS fingerprinting flaw,
the number of users from Iran gradually recovered
to near its former peak.
We~are aware of only minor disruptions after this time.
The default rendezvous front domain
was blocked (by~TLS SNI) in some ISPs
between \mbox{2023-01-16} and \mbox{2023-01-24}\,\urlfootnote{
% "Blocking of cdn.sstatic.net by SNI in Iran, 2023-01-16 to 2023-01-24 and sporadically thereafter"
https://bugs.torproject.org/tpo/anti-censorship/team/115\#note_2873040
},
which we confirmed using data from the censorship measurement platform OONI.
A~reduction in users is visible at this time.
AMP cache rendezvous continued to work.
OONI measurements in the weeks after the block was lifted showed sporadic
failures to connect to the front domain.
If~these were further attempts at blocking,
they did not have much of an effect.

\subsection{Blocking in China}
\label{sec:block-cn}

% "Investigate Snowflake blocking in China" https://bugs.torproject.org/tpo/anti-censorship/pluggable-transports/snowflake/32657

The user count graph from China,
\autoref{fig:client-counts-cn},
does not show any drastic changes
like others we have seen so far.
There is a modest but respectable number of Snowflake users in China.
Though there have been no singular, sustained events,
we~have seen evidence of short-term or tentative
blocking attempts.

In~May 2019, when Snowflake was still in alpha release,
a~user in China reported a failure to connect.
Investigation revealed that the cause was IP address blocking of
the few proxies that existed at the time.\urlfootnote{
% 2019-05-01 "I'm going to say that this a proxy blocking problem"
https://bugs.torproject.org/tpo/anti-censorship/pluggable-transports/snowflake/30350\#note_2593274
}
Rendezvous happened, and the STUN exchange worked,
but the client and proxy could not establish a connection.
We~experimented with running a proxy
at a previously unused IP address:
clients in China could connect when they were assigned
that proxy by the broker.
This was back before the web browser extension proxy existed,
and the only consistent proxy support was a few standalone proxies
that we, the developers, ran at a static IP address.
It~ceased to be an issue as the proxy pool grew in size.

That same month, we noticed blocking of
the default STUN server,
of which there was only one at the time.\urlfootnote{
% 2019-05-15 "access to stun.l.google.com:19302 was blocked"
https://bugs.torproject.org/tpo/anti-censorship/pluggable-transports/snowflake/30368\#note_2593357
% 2019-05-17 "it looks like the initial connection to the default STUN server is being blocked" https://bugs.torproject.org/tpo/anti-censorship/pluggable-transports/snowflake/30350#note_2593299
% https://gitlab.torproject.org/tpo/applications/tor-browser-build/-/blob/4ff2be0b02e322716f06829e49c50f39795bf43c/projects/tor-browser/Bundle-Data/PTConfigs/linux/torrc-defaults-appendix#L5
}
The solution was to add more STUN servers\urlfootnote{
% 2019-05-23 "Add more STUN servers to the default snowflake configuration in Tor Browser"
https://bugs.torproject.org/tpo/anti-censorship/pluggable-transports/snowflake/30579
% 2021-01-21 "As far as we know, setting new STUN servers unblocked Snowflake in China." https://bugs.torproject.org/tpo/anti-censorship/pluggable-transports/snowflake/30350#note_2723004
},
and select a subset of them on each rendezvous attempt\urlfootnote{
% 2020-07-23 "Choose a random subset from given STUN servers"
https://gitlab.torproject.org/tpo/anti-censorship/pluggable-transports/snowflake/-/merge_requests/7
}.
Curiously, it seems that when the STUN server was blocked,
the standalone proxies that had been blocked earlier in the month became unblocked.\urlfootnote{
% 2019-05-27 "It seems once they blocked those stun servers, all snowflake bridges became reachable again."
https://bugs.torproject.org/tpo/anti-censorship/pluggable-transports/snowflake/30368\#note_2593360
% NB stun.l.google.com reported reachable (to ICMP at least) 2021-05-03: https://bugs.torproject.org/tpo/anti-censorship/pluggable-transports/snowflake/40044#note_2734125
}

% These were determined not to be GFW related, rather proxy bugs:
% 2019-08-25 "Hello, currently, in China, I can't open any webpage in 9.0a4 version Tor browser through snowflake bridge" https://bugs.torproject.org/tpo/anti-censorship/pluggable-transports/snowflake/31503
% 2019-09-22 "Hello, today after about two hours, I can't open any webpage in Tor browser through Snowflake bridge." https://bugs.torproject.org/tpo/anti-censorship/pluggable-transports/snowflake/31818
% 2019-10-02 "Hello, Currently, Tor Browser 9.0a7 can't connect to Tor network through Snowflake bridge." https://bugs.torproject.org/tpo/anti-censorship/pluggable-transports/snowflake/31930
% 2019-10-04 "Hello, currently, in China, Tor Browser 9.0a7 version can't establish a Tor network connection through snowflake bridge" https://bugs.torproject.org/tpo/anti-censorship/pluggable-transports/snowflake/31960
% 2019-12-01 "Yesterday, in China, I tried to connect to Tor network through snowflake bridge for 10 times. But all of the connections failed" https://bugs.torproject.org/tpo/anti-censorship/pluggable-transports/snowflake/32653
% 2019-12-21 "Hello, currently, in China, Tor Browser 9.5a3 still can't connect to Tor network through snowflake bridge." https://bugs.torproject.org/tpo/anti-censorship/pluggable-transports/snowflake/32833
% 2020-01-13 "Hello, currently, in China, Tor Browser 9.5a4 still can't connect to Tor network through snowflake bridge." https://bugs.torproject.org/tpo/anti-censorship/pluggable-transports/snowflake/32930

% Attributed to lack of Turbo Tunnel:
% 2019-11-25 "Hello, currently, in China, Tor Browser 9.5a2 still can't connect to Tor network through snowflake bridge" https://bugs.torproject.org/tpo/anti-censorship/pluggable-transports/snowflake/32597
% 2020-03-29 "Hello, currently, in China, Tor Browser 9.5a8 still can't connect to Tor network through snowflake bridge." https://bugs.torproject.org/tpo/anti-censorship/pluggable-transports/snowflake/33756

% Unresolved/needs information:
% 2021-05-03 "Hello, currently, in China, tor-browser-linux64-10.5a15 can not connect to Tor network through Snowflake bridge" https://bugs.torproject.org/tpo/anti-censorship/pluggable-transports/snowflake/40044

% "Confirmed block of default Snowflake in China" https://github.com/net4people/bbs/issues/249
% "Snowflake bridge does not work in China since days ago" https://forum.torproject.net/t/snowflake-bridge-does-not-work-in-china-since-days-ago/7635
The next incidents we are aware of did not occur until 2023,
recent enough to appear in \autoref{fig:client-counts-cn}.
On May~12, 13, and~14, a~few users reported problems
with domain fronting rendezvous.\urlfootnote{
% "Blocking of Snowflake in China, 2023-05-12"
https://bugs.torproject.org/tpo/anti-censorship/censorship-analysis/40038
}
We~could not get systematic measurements,
but it appeared that censorship was triggered
by observing multiple (two or three) HTTPS connections
with the same TLS SNI to certain IP addresses within a short time.
It~is possible that Snowflake was not the target of this
blocking behavior, and was affected only as a side effect.
If~it indeed had to do with Snowflake,
our best guess is that it was aimed at the multiple rendezvous
mentioned in \autoref{sec:multi-bridge}---though such a
policy would certainly also affect a large number of non-Snowflake connections.
The user count from China was about halved during those three days.
On~May~15, the blocking went away and user counts returned to normal.
% Reported at the same time, perhaps coincidental:
% "GFW at the Edge: Latest Development of China's Distributed Censorship System" https://github.com/net4people/bbs/issues/248

Also in May 2023, one user reported apparent throttling
(artificial reduction in speed by packet dropping)
of~TLS-in-DTLS connections,
based on packet size and timing features.\urlfootnote{
% "Potential TLS-over-DTLS blocking in China"
https://github.com/net4people/bbs/issues/255
}
Such a policy would affect Snowflake,
because it transports Tor TLS inside DTLS data channels.
Reportedly, adding padding to the first few packets
to disrupt the size and timing signature was enough
to prevent throttling.
Our own speed tests run at the time
did not show evidence of throttling,
with or without added padding.\urlfootnote{
% "Analysis of speed deficiency of Snowflake in China, 2023 Q1"
https://bugs.torproject.org/tpo/anti-censorship/pluggable-transports/snowflake/40251\#note_2906723
}
There was no obvious reduction in the number of users.
It~may have been a localized, ISP-specific phenomenon.

<<<<<<< HEAD
\todo{Document resolution of
{``Default Snowflake bridges in Tor browser 13.0.8 stopped working''}
if available.}

=======
>>>>>>> cebce53e
% Slowness, great bottleneck?
% "Analysis of speed deficiency of Snowflake in China, 2023 Q1" https://bugs.torproject.org/tpo/anti-censorship/pluggable-transports/snowflake/40251

\subsection{Blocking in Turkmenistan}
\label{sec:block-tm}

There have never been more than a few tens of Snowflake users in Turkmenistan.
Even so, it~has happened at least twice
that the number of users dropped suddenly to zero,
as~shown in \autoref{fig:client-counts-tm}.
We~found a variety of causes:
domain name blocking
by DNS and TCP RST injection;
and blocking of certain UDP port numbers
commonly used for STUN.

Turkmenistan is a particularly challenging environment for circumvention.
Though relatively unsophisticated, censorship there
is more severe and indiscriminate
than in the other places we have discussed.
Only a small fraction of the population has access to the Internet at all,
which makes it hard to communicate with volunteer testers
and lengthens testing cycles.
We~have been able to mitigate Snowflake blocking in Turkmenistan,
but only partially, and after protracted effort.

The drop on \mbox{2021-10-24} was caused by
blocking of the default broker front domain.\urlfootnote{
% "Blocking of Snowflake in Turkmenistan, 2021-10-24"
https://bugs.torproject.org/tpo/anti-censorship/censorship-analysis/40024
% "On 2021-10-24, Snowflake users dropped drastically and thereafter went to zero." https://bugs.torproject.org/tpo/anti-censorship/censorship-analysis/40029#note_2787789
}
We~determined this by
taking advantage of the bidirectionality of the Turkmenistan firewall.
Nourin et~al.~\cite[\S 2]{Nourin2023a} provide more details;
we~will state just the essential information here.
Among the censorship techniques used in Turkmenistan
are DNS response injection and TCP RST injection.
DNS queries for filtered hostnames receive an injected response
containing a false IP address;
TLS handshakes with a filtered SNI receive an injected TCP RST packet
that tears down the connection.
% "I did some tests to see if it would be possible to measure blocking of SNI and DNS from outside Turkmenistan" https://bugs.torproject.org/tpo/anti-censorship/censorship-analysis/40029#note_2787781
% "Bidirectional DNS, HTTPS, HTTP injection in Turkmenistan" https://github.com/net4people/bbs/issues/80
Conveniently for analysis,
it~works in both directions:
packets that \emph{enter} the country are subject to injection
just as those that exit it are.
By~sending probes into the country from outside,
we~found that the default broker front domain
was blocked at both the DNS and TLS layers.
% "...the block on Snowflake is effected by (at least) DNS and SNI blocking of the broker's front domain, cdn.sstatic.net." https://bugs.torproject.org/tpo/anti-censorship/censorship-analysis/40024#note_2767094
It~was some time---not until August 2022---before we got
confirmation from testers that an alternative front domain
worked to get around the block of the broker.
% 2022-08-18 "broker rendezvous peer received" https://bugs.torproject.org/tpo/anti-censorship/censorship-analysis/40024#note_2829121
% We~did not get confirmation whether AMP cache rendezvous also worked,
% % "it would be helpful to ask them to try the AMP cache rendezvous." https://bugs.torproject.org/tpo/anti-censorship/censorship-analysis/40024#note_2794947
% though our external testing indicated it would.
% % "www.google.com does not appear to be blocked" https://bugs.torproject.org/tpo/anti-censorship/censorship-analysis/40024#note_2767094

% This was not the only interference with Tor at the time.
% Five days later, on \mbox{2021-10-29}, Tor users not using circumvention transports
% dropped from about 1,000 almost to zero.
% https://bugs.torproject.org/tpo/anti-censorship/censorship-analysis/40029#note_2787789

The increase in the number of users from May to August 2022
was caused by
a partial unblocking of the broker front domain on \mbox{2023-05-03}.
We~realized this only in retrospect,
from examination of data from Censored Planet~\cite{Raman2020c},
a~censorship measurement platform that had continuous measurements
of the domain at that time, in~one autonomous system in Turkmenistan.
% "@agix provided me with Censored Planet measurements of cdn.sstatic.net in Turkmenistan." https://bugs.torproject.org/tpo/anti-censorship/censorship-analysis/40024#note_2930186
% See also figures/turkmenistan/ in this paper's source code.
There was a shift from RST responses to successful TLS connections on that date.
DNS measurements did not catch the moment of the shift,
but they also showed no signs of blocking after that date.
Evidently, some users were then able to connect.
But the unblocking must not have been everywhere, because as late as \mbox{2022-08-18},
users reported that RST injection was still in place for them
(though DNS injection had stopped).
% 2022-08-18 "wsarecv: An existing connection was forcibly closed by the remote host." https://bugs.torproject.org/tpo/anti-censorship/censorship-analysis/40024#note_2829106

% Connection Assist
% July 2022
% https://gitlab.torproject.org/tpo/anti-censorship/rdsys/-/merge_requests/48

There was yet another layer to the blocking.
Even if they could contact the broker
(at~the default or an alternative front domain),
clients could not then establish a connection with a proxy.
% "...there's some progress in the sense that the broker connection is working now, but it looks like the client is having trouble connecting to the proxies." https://bugs.torproject.org/tpo/anti-censorship/censorship-analysis/40024#note_2829140
% "connection failed timeout waiting for DataChannel.OnOpen" https://bugs.torproject.org/tpo/anti-censorship/censorship-analysis/40024#note_2829121
Testing revealed blocking of the default STUN port, UDP~3478.
% "And port 3478 is blocked in TM" https://bugs.torproject.org/tpo/anti-censorship/censorship-analysis/40024#note_2829127
A~client that cannot communicate with a STUN server
cannot find its ICE candidate addresses (\autoref{sec:connection}),
without which most WebRTC proxy connections will fail.
(The exceptions are proxies without NAT or ingress filtering.
While there are some such proxies,
censorship in Turkmenistan also outright blocks
large parts of IP address space,
including data center address ranges where those proxies tend to run.)
% "Even if the user is unable to connect to any STUN servers and sends an SDP offer with no candidates, they should still be able to connect to proxies that are not behind a NAT or behind a full cone NAT" https://bugs.torproject.org/tpo/anti-censorship/censorship-analysis/40024#note_2889789
As~chance would have it, the NAT discovery feature we rely on
for testing the NAT type of clients requires
STUN servers to open a second, functionally equivalent listener
on a different port~\cite[\S 6]{rfc5780}, commonly 3479.
Changing to those alternative port numbers
enabled some users to connect to Snowflake again.
% "this line... :3479... Works!" https://bugs.torproject.org/tpo/anti-censorship/censorship-analysis/40024#note_2829157
% 2022-08-25 "Use stun servers on port 3479 for turkmenistan" https://gitlab.torproject.org/tpo/anti-censorship/rdsys-admin/-/merge_requests/4
Specifically, STUN servers on port 3479 worked in AGTS,
one of two major affected ISPs.
The workaround did not work in Turkmentelecom, the other ISP,
where port~3479 was blocked.
% "So the line where we switch to port 3479 only works for some people but not others?" https://bugs.torproject.org/tpo/anti-censorship/censorship-analysis/40024#note_2829235
Though we do not have continuous measurements to be sure,
we~suspect that the STUN port blocking began on \mbox{2022-08-03}
and precipitated the drop seen on that date in \autoref{fig:client-counts-tm}.
% OONI stunreachability measurements cease on 2023-07-31.
% https://explorer.ooni.org/search?since=2022-07-01&until=2022-10-31&failure=true&probe_cc=TM&test_name=stunreachability

The blocking techniques described in this section are crude,
and surely result in significant overblocking---but
they nevertheless offer greater challenges to circumvention
than the more considered blocking of Russia and Iran.
We~highlight this to make the point that blocking resistance
cannot be defined in absolute terms,
but only relative to a particular censor.
Censors differ not only in resources
(time, money, equipment, personnel),
but also in their tolerance
for the social and economic harms of overblocking.
Circumvention can only respond to and act within these constraints.
The government of Turkmenistan has evidently chosen
to prioritize political control
over a functional network, to an extreme degree.
To~paraphrase one of our collaborators:
``What they have in Turkmenistan can hardly be called an Internet.''\urlfootnote{
https://bugs.torproject.org/tpo/anti-censorship/censorship-analysis/40024\#note_2889792
}
In~a network already damaged by oppressive policy,
the additional harm caused by the clumsy blocking of
this or that circumvention system is comparatively small.
This shows the sense in which a resource-poor censor
can ``afford'' certain blocking actions
that a richer, more capable censor cannot.

\section{Future work}
\label{sec:future}

We~designed Snowflake to be useful today,
as~well as resilient to anticipated future censorship attacks.
Here we list some research questions that affect Snowflake
and circumvention more broadly.
The uniqueness and scale of Snowflake's deployment
provides a platform to help explore these questions.

\paragraph{What could alternative Snowflake deployments look like?}

A~natural extension of Snowflake would be
to base it on a system other than Tor, such as an ordinary VPN.
Tor has attractive privacy benefits
and a convenient framework for developing circumvention modules,
but it also has relatively low speed and lacks
support for non-TCP applications.
The prospect of multiple Snowflake deployments
raises the question of
how the proxy pool is to be managed.
Building Snowflake's population of proxies
has been an undertaking in itself---it~would
be a regrettable duplication of effort
if every project had to repeat the process from scratch.
Rather than retrofit existing Tor-based proxies,
a~next-generation proxy pool might be designed
from the ground up with multiple cooperating projects in mind.
There is also the issue of incentives:
while some proxy operators may be happy to donate
bandwidth to a free-to-use project like Tor,
they may need more motivation to help a commercial VPN,
for example.

\paragraph{How might proxy enumeration attacks be inhibited?}
% "TTP-03-001 WP1: Snowflake broker vulnerability" https://bugs.torproject.org/tpo/anti-censorship/pluggable-transports/snowflake/40329

The size (\autoref{sec:proxies}) and churn (\autoref{sec:proxy-churn})
of the Snowflake proxy pool
are obstacles to comprehensive blocking.
However, it~is worth considering
the maximum impact of enumeration attacks,
and ways to mitigate them while preserving usability.

\paragraph{What is a good (family of) traffic shapes?}

Snowflake does not yet attempt to shape its
traffic analysis features (\autoref{sec:fingerprinting});
but if it were~to, what shape should it use?
This consideration goes beyond just Snowflake.
Frameworks for proposing and evaluating
traffic shaping techniques are under-explored.

\paragraph{Can traffic splitting benefit performance or resistance to blocking?}

% "Multiplex - one client splits traffic across multiple proxies" https://bugs.torproject.org/tpo/anti-censorship/pluggable-transports/snowflake/25723
% "I'm thinking of 'striping' packets across multiple snowflake proxies simultaneously." https://lists.torproject.org/pipermail/anti-censorship-team/2020-February/000059.html
The Turbo Tunnel reliability layer of \autoref{sec:data-transfer}
lets us join multiple sequential proxies into a session.
In~principle,
it~also makes it possible to split traffic
over many proxies simultaneously, not just sequentially---something
like multipath~TCP.
Sequence numbers, retransmissions, and reassembly
would ensure a reliable stream, even when proxies
have different lifetimes and performance characteristics.
Multiplexing could reduce the performance impact of
a slow proxy, and
eliminate the brief pause for re-rendezvous
that now occurs
between consecutive proxies.
Our initial experiments with multiplexing have
not shown enough benefit to justify the change,
though it may be a matter of tuning.\urlfootnote{
% "...the multiplexing patch in !11 makes no difference in throughput (and in some cases seems to make throughput worse)"
https://bugs.torproject.org/tpo/anti-censorship/pluggable-transports/snowflake/25723\#note_2718643
% "at least the multiplexed version is not slower than the regular version now" https://gitlab.torproject.org/tpo/anti-censorship/pluggable-transports/snowflake/-/merge_requests/11#note_2716658
}
And of course, analysis would be required
to determine whether simultaneous WebRTC connections
form a distinctive network fingerprint.

\section*{Availability}

<<<<<<< HEAD
Here we will link to a web site and source code.
All of the programs of which Snowflake is composed are,
naturally, free software.
We will also link to the data and code needed to reproduce
the figures and calculations in this paper.
\todo{Add Git clone URL or similar for the paper itself.
Say it shows how to reproduce our figures.
Must also include the churn logs of \autoref{sec:proxy-churn}.}

=======
The project web site,
\url{https://snowflake.torproject.org/},
has links to source code
and instructions for installing the proxy browser extensions.
Code and data to reproduce
this paper and its figures are at
\url{https://archive.org/details/snowflake-paper}.

\section*{Acknowledgements}

The Snowflake project has been made possible
by the cooperation and support of many people
and organizations.
We~want to thank particularly:
% https://keroserene.net/snowflake/technical/#history
Chris Ball, % Earliest work on extracting a WebRTC library: https://blog.printf.net/articles/2013/05/17/webrtc-without-a-signaling-server/ https://bugs.torproject.org/legacy/trac/5578#note_2111217
Diogo Barradas, % Provided comments on a draft
Griffin Boyce, % Cupcake
Anthony Chang, % SQS rendezvous
Roger Dingledine, % Helped fund snowflake project at Tor, has contributed design input in the past
Sean DuBois, % at Pion
Arthur Edelstein, % Helped set up crowdfunding in 2022 (even though we later decided not to go that route): https://forum.torproject.net/t/tor-project-more-resources-required-for-snowflake-bridge/2353/4
Mia Gil Epner, % Coauthor of "Fingerprintability of WebRTC": https://censorbib.nymity.ch/#Fifield2016b
gustavo gus, % Tor community team lead, helped lead response to blocking events
J.~Alex Halderman,
Haz~Æ~41, % Found an important bug affecting performance: https://bugs.torproject.org/tpo/anti-censorship/pluggable-transports/snowflake/40260
Jordan Holland, % Coauthor of "Evaluating Snowflake as an Indistinguishable Censorship Circumvention Tool"
Armin Huremagic, % Provided Censored Planet data re Turkmenistan: https://bugs.torproject.org/tpo/anti-censorship/censorship-analysis/40024#note_2930186
Ximin Luo, % Early help trying to cross-compile libwebrtc: https://github.com/keroserene/go-webrtc/issues?q=commenter%3Ainfinity0
Kyle MacMillan, % Coauthor of "Evaluating Snowflake as an Indistinguishable Censorship Circumvention Tool"
Ivan Markin, % First AMP cache implementation: https://bugs.torproject.org/tpo/anti-censorship/pluggable-transports/snowflake/25985 (username twim)
meskio, % Current anti-censorship team lead at Tor, has contributed to code
Prateek Mittal, % Coauthor of "Evaluating Snowflake as an Indistinguishable Censorship Circumvention Tool"
Erik Nordberg, % Manages finances of Snowflake Daily Operations fundraising: https://opencollective.com/censorship-circumvention/projects/snowflake-daily-operations
Linus Nordberg, % Bridge operator; helped coordinate donations and infrastructure
Vern Paxson, % Supervisor of Serene's fellowship at ICSI: https://www.opentech.fund/about/people/serene-han/
Michael~Pu, % SQS rendezvous
Kieran Quan, % SQS rendezvous
Sukhbir Singh, % Helped with Windows reproducible build in 2018: https://bugs.torproject.org/tpo/anti-censorship/pluggable-transports/snowflake/25483#note_2591991
Aaron Swartz,
ValdikSS, % Fingerprinting research during Russia blocking: https://bugs.torproject.org/tpo/anti-censorship/pluggable-transports/snowflake/40014#note_2765074
Vort, % Comments on draft, bug tracker contributions: https://forum.torproject.org/t/a-draft-research-paper-about-snowflake-comments-welcome/9585/2 https://gitlab.torproject.org/tpo/anti-censorship/pluggable-transports/snowflake/-/issues/?sort=created_date&state=all&author_username=Vort
Andrew Wang, % SQS rendezvous
Philipp Winter, % Former anti-censorship team lead at Tor, helped discuss design and made code contributions
WofWca, % Comments on draft, bug tracker contributions: https://forum.torproject.org/t/a-draft-research-paper-about-snowflake-comments-welcome/9585/4 https://gitlab.torproject.org/tpo/anti-censorship/pluggable-transports/snowflake/-/issues/?sort=created_date&state=all&author_username=WofWca
Yi~Wei Zhou, % SQS rendezvous
Censored Planet, % Provided Censored Planet data re Turkmenistan: https://bugs.torproject.org/tpo/anti-censorship/censorship-analysis/40024#note_2930186
the Counter-Power Lab at UC~Berkeley,
Greenhost, % Early hosting of bridge and continued hosting of broker
Guardian Project, % Orbot deployment
Mullvad VPN, % Donation of hardware for snowflake-01 bridge
the Net4People~BBS and NTC forums, % Discussion, testers
OONI, % Reports, torsf and stunreachability tests
the Open Technology Fund, % Serene's ICFP fellowship, rapid response bridge funding April–September 2022
Pion,
the Tor Project,
financial donors,
and the volunteers who run Snowflake proxies.
This work was supported in part by DARPA
under Contract No.~FA8750-19-C-0500.

>>>>>>> cebce53e
{
\raggedright
\bibliographystyle{snowflake}
\bibliography{snowflake}
}

\end{document}<|MERGE_RESOLUTION|>--- conflicted
+++ resolved
@@ -3000,13 +3000,6 @@
 There was no obvious reduction in the number of users.
 It~may have been a localized, ISP-specific phenomenon.
 
-<<<<<<< HEAD
-\todo{Document resolution of
-{``Default Snowflake bridges in Tor browser 13.0.8 stopped working''}
-if available.}
-
-=======
->>>>>>> cebce53e
 % Slowness, great bottleneck?
 % "Analysis of speed deficiency of Snowflake in China, 2023 Q1" https://bugs.torproject.org/tpo/anti-censorship/pluggable-transports/snowflake/40251
 
@@ -3241,79 +3234,12 @@
 
 \section*{Availability}
 
-<<<<<<< HEAD
 Here we will link to a web site and source code.
 All of the programs of which Snowflake is composed are,
 naturally, free software.
 We will also link to the data and code needed to reproduce
 the figures and calculations in this paper.
-\todo{Add Git clone URL or similar for the paper itself.
-Say it shows how to reproduce our figures.
-Must also include the churn logs of \autoref{sec:proxy-churn}.}
-
-=======
-The project web site,
-\url{https://snowflake.torproject.org/},
-has links to source code
-and instructions for installing the proxy browser extensions.
-Code and data to reproduce
-this paper and its figures are at
-\url{https://archive.org/details/snowflake-paper}.
-
-\section*{Acknowledgements}
-
-The Snowflake project has been made possible
-by the cooperation and support of many people
-and organizations.
-We~want to thank particularly:
-% https://keroserene.net/snowflake/technical/#history
-Chris Ball, % Earliest work on extracting a WebRTC library: https://blog.printf.net/articles/2013/05/17/webrtc-without-a-signaling-server/ https://bugs.torproject.org/legacy/trac/5578#note_2111217
-Diogo Barradas, % Provided comments on a draft
-Griffin Boyce, % Cupcake
-Anthony Chang, % SQS rendezvous
-Roger Dingledine, % Helped fund snowflake project at Tor, has contributed design input in the past
-Sean DuBois, % at Pion
-Arthur Edelstein, % Helped set up crowdfunding in 2022 (even though we later decided not to go that route): https://forum.torproject.net/t/tor-project-more-resources-required-for-snowflake-bridge/2353/4
-Mia Gil Epner, % Coauthor of "Fingerprintability of WebRTC": https://censorbib.nymity.ch/#Fifield2016b
-gustavo gus, % Tor community team lead, helped lead response to blocking events
-J.~Alex Halderman,
-Haz~Æ~41, % Found an important bug affecting performance: https://bugs.torproject.org/tpo/anti-censorship/pluggable-transports/snowflake/40260
-Jordan Holland, % Coauthor of "Evaluating Snowflake as an Indistinguishable Censorship Circumvention Tool"
-Armin Huremagic, % Provided Censored Planet data re Turkmenistan: https://bugs.torproject.org/tpo/anti-censorship/censorship-analysis/40024#note_2930186
-Ximin Luo, % Early help trying to cross-compile libwebrtc: https://github.com/keroserene/go-webrtc/issues?q=commenter%3Ainfinity0
-Kyle MacMillan, % Coauthor of "Evaluating Snowflake as an Indistinguishable Censorship Circumvention Tool"
-Ivan Markin, % First AMP cache implementation: https://bugs.torproject.org/tpo/anti-censorship/pluggable-transports/snowflake/25985 (username twim)
-meskio, % Current anti-censorship team lead at Tor, has contributed to code
-Prateek Mittal, % Coauthor of "Evaluating Snowflake as an Indistinguishable Censorship Circumvention Tool"
-Erik Nordberg, % Manages finances of Snowflake Daily Operations fundraising: https://opencollective.com/censorship-circumvention/projects/snowflake-daily-operations
-Linus Nordberg, % Bridge operator; helped coordinate donations and infrastructure
-Vern Paxson, % Supervisor of Serene's fellowship at ICSI: https://www.opentech.fund/about/people/serene-han/
-Michael~Pu, % SQS rendezvous
-Kieran Quan, % SQS rendezvous
-Sukhbir Singh, % Helped with Windows reproducible build in 2018: https://bugs.torproject.org/tpo/anti-censorship/pluggable-transports/snowflake/25483#note_2591991
-Aaron Swartz,
-ValdikSS, % Fingerprinting research during Russia blocking: https://bugs.torproject.org/tpo/anti-censorship/pluggable-transports/snowflake/40014#note_2765074
-Vort, % Comments on draft, bug tracker contributions: https://forum.torproject.org/t/a-draft-research-paper-about-snowflake-comments-welcome/9585/2 https://gitlab.torproject.org/tpo/anti-censorship/pluggable-transports/snowflake/-/issues/?sort=created_date&state=all&author_username=Vort
-Andrew Wang, % SQS rendezvous
-Philipp Winter, % Former anti-censorship team lead at Tor, helped discuss design and made code contributions
-WofWca, % Comments on draft, bug tracker contributions: https://forum.torproject.org/t/a-draft-research-paper-about-snowflake-comments-welcome/9585/4 https://gitlab.torproject.org/tpo/anti-censorship/pluggable-transports/snowflake/-/issues/?sort=created_date&state=all&author_username=WofWca
-Yi~Wei Zhou, % SQS rendezvous
-Censored Planet, % Provided Censored Planet data re Turkmenistan: https://bugs.torproject.org/tpo/anti-censorship/censorship-analysis/40024#note_2930186
-the Counter-Power Lab at UC~Berkeley,
-Greenhost, % Early hosting of bridge and continued hosting of broker
-Guardian Project, % Orbot deployment
-Mullvad VPN, % Donation of hardware for snowflake-01 bridge
-the Net4People~BBS and NTC forums, % Discussion, testers
-OONI, % Reports, torsf and stunreachability tests
-the Open Technology Fund, % Serene's ICFP fellowship, rapid response bridge funding April–September 2022
-Pion,
-the Tor Project,
-financial donors,
-and the volunteers who run Snowflake proxies.
-This work was supported in part by DARPA
-under Contract No.~FA8750-19-C-0500.
-
->>>>>>> cebce53e
+
 {
 \raggedright
 \bibliographystyle{snowflake}
