--- conflicted
+++ resolved
@@ -1279,17 +1279,9 @@
 in~2022, following
 network blocking events in Russia and Iran.
 
-<<<<<<< HEAD
 Snowflake
 was first released for GNU/Linux
-in Tor Browser~7.0a1 on \mbox{2017-01-24},
-=======
-Snowflake shipped in the alpha release series of Tor Browser
-before graduating to the stable series.
-The first releases of Snowflake were
-for GNU/Linux
 in Tor Browser~7.0a1 on \mbox{2017-01-24}
->>>>>>> f70bc457
 % "First working bundles with Snowflake, for linux only" https://bugs.torproject.org/tpo/anti-censorship/pluggable-transports/snowflake/19001
 % "Add snowflake pt to alpha linux builds" https://bugs.torproject.org/tpo/applications/tor-browser/20735
 and for macOS
@@ -1424,10 +1416,6 @@
 one in Russia and one in Iran,
 had the effect of increasing the number of Snowflake users
 by multiples.
-<<<<<<< HEAD
-(We will have more to say about them in \autoref{sec:block}.)
-=======
->>>>>>> f70bc457
 
 On \mbox{2021-12-01}, some ISPs in Russia
 deployed measures to block
@@ -1472,15 +1460,8 @@
 which automatically enables circumvention options when needed.
 % https://blog.torproject.org/new-release-tor-browser-115/
 % Graph showing boost going mostly to Russia: https://bugs.torproject.org/tpo/anti-censorship/pluggable-transports/snowflake-webext/82#note_2891387
-<<<<<<< HEAD
-Another DTLS blocking signature was reported on \mbox{2022-06-20};
-we did not get to fixing it until Tor Browser~12.0.3 on \mbox{2023-02-15}.
-% "The 'skip Hello Verify Request' change was merged into Tor Browser..." https://bugs.torproject.org/tpo/anti-censorship/censorship-analysis/40030#note_2893870
-By~that time the global user count had come to be dominated by users from Iran.
-=======
 We~will present more details of blocking actions in Russia
 and their effect on usage in \autoref{sec:block-ru}.
->>>>>>> f70bc457
 
 % "Shutdowns, intensified blocking in Iran since 2022-09-21" https://github.com/net4people/bbs/issues/125
 % "Need to increase number of tor instances on snowflake-01 bridge, increased usage since yesterday [2022-09-21]" https://lists.torproject.org/pipermail/anti-censorship-team/2022-September/000247.html
