--- conflicted
+++ resolved
@@ -1962,43 +1962,6 @@
 \section{Notable blocking attempts}
 \label{sec:block}
 
-In~\autoref{sec:clients} we saw how Snowflake's user counts
-have at times been affected by the blocking actions of censors.
-Now we take a closer look at selected censorship events.
-The effect of censorship has usually been to increase, rather than decrease,
-the number of Snowflake users.
-This is no paradox:
-as~censorship intensifies,
-users are displaced from less resilient
-to more resilient systems.
-Snowflake's blocking resistance has not in every case been a success,
-though, and here we also reflect on missteps
-and persistent challenges.
-The examples are taken from
-Russia, Iran, China, and Turkmenistan,
-and are selected for being significant and instructive.
-Common lessons are that communication
-with affected users is invaluable in quickly understanding and reacting to blocking;
-and that blocking resistance is relative to a given censor,
-because every censor's cost calculus is different.
-
-Snowflake is blockable by a censor that is willing to block WebRTC.
-We~would not argue otherwise.
-Indeed, we~believe this is how a circumvention system
-should be presented:
-not by arguing its unblockability in absolute terms,
-but by laying out
-what actions by a censor would suffice to block~it---or~more
-to the point,
-\emph{what sacrifices a censor would have to make}
-in order to block~it.
-Advancing the state of the art of censorship circumvention
-consists in pushing blocking
-beyond the capabilities of more and more censors.
-
-\subsection{Blocking in Russia}
-\label{sec:block-ru}
-
 % "[Russia] Some ISPs are blocking Tor" https://bugs.torproject.org/tpo/community/support/40050
 % "OONI reports of Tor blocking in certain ISPs since 2021-12-01" https://ntc.party/t/ooni-reports-of-tor-blocking-in-certain-isps-since-2021-12-01/1477
 % "Responding to Tor censorship in Russia" https://blog.torproject.org/tor-censorship-in-russia/
@@ -2013,35 +1976,35 @@
 % This indicates TSPU is not everywhere."
 on \mbox{2021-12-01}~\cite{ooni-2021-russia-blocks-tor}.
 The event was evidently coordinated and targeted,
-as~it happened suddenly and affected multiple Tor-related protocols.
+as~it happened suddenly and affected man Tor-related protocols at once.
 Besides Snowflake,
 a~portion of Tor relays and bridges,
 as~well as some servers of
 the circumvention transports meek and obfs4,
 were blocked, at~least temporarily.
-The blocking attempts were
-less than totally successful,
-and the effect was to substantially increase the number
+The blocking campaign was
+less than totally successful---one
+of its effects was to substantially increase the number
 of users accessing Tor via circumvention transports,
 Snowflake among them.
 % "A zoom on just the bridge transports" https://bugs.torproject.org/tpo/community/support/40050#note_2796770
 % That pluggable transports could not compensate fully
 % for the loss of relay users points to a usability gap.
 
-We~had the advantage of established relationships
+We~benefited from established relationships
 with developers and users in Russia,
 one of whom, through manual testing,
-found the traffic feature that was being used to distinguish Snowflake.
+found what traffic feature was being used to distinguish Snowflake.
 It~was DTLS fingerprinting,
 of~the kind cautioned about in \autoref{sec:fingerprinting}.
 % "Russian DPI check supported_groups extension in ServerHello payload (byte 0x5a in udp packet)." https://bugs.torproject.org/tpo/anti-censorship/pluggable-transports/snowflake/40014#note_2765074
 Specifically, it~was the presence of a
 \mbox{supported\_groups} extension in the DTLS Server Hello message produced by Pion.
-The extension being present in Server Hello was a bug in itself,
+The extension being present in Server Hello was a bug---but
 % "Server Hello should not contain supported_groups extension (extension.SupportedEllipticCurves)" https://github.com/pion/dtls/issues/409
-but it also afforded the censor a feature to match on
-that would detect DTLS connections with a Pion implementation in the server role,
-without affecting other forms of DTLS.
+one that afforded the censor a feature
+to distinguish DTLS connections with a Pion implementation in the server role
+from other forms of DTLS.
 The process of finding the flaw, fixing it,
 and shipping new releases of Tor Browser took a few weeks,
 % "Point to a forked version of pion/dtls with fingerprinting fix" https://gitlab.torproject.org/tpo/applications/tor-browser-build/-/merge_requests/375
@@ -2049,7 +2012,7 @@
 % 2021-12-20 https://blog.torproject.org/new-release-tor-browser-1103/
 after which the user count rose quickly:
 from the beginning to the end of December~2021,
-the number of users in Russia grew from about 400 to about 4,000
+the number of users in Russia grew from about 400 to over 4,000
 % > library("tidyverse")
 % > WANTED_FINGERPRINTS <- c(
 %     "7659DA0F96B156C322FBFF3ACCC9B9DC01C27C73" = "snowman",
@@ -2074,6 +2037,43 @@
 Snowflake was to become a significant tool
 amid the general intensification of censorship in Russia
 following the invasion of Ukraine in February~2022.
+
+In~\autoref{sec:clients} we saw how Snowflake's user counts
+have at times been affected by the blocking actions of censors.
+Now we take a closer look at selected censorship events.
+The effect of censorship has usually been to increase, rather than decrease,
+the number of Snowflake users.
+This is no paradox:
+as~censorship intensifies,
+users are displaced from less resilient
+to more resilient systems.
+Snowflake's blocking resistance has not in every case been a success,
+though, and here we also reflect on missteps
+and persistent challenges.
+The examples are taken from
+Russia, Iran, China, and Turkmenistan,
+and are selected for being significant and instructive.
+Common lessons are that communication
+with affected users is invaluable in quickly understanding and reacting to blocking;
+and that blocking resistance is relative to a given censor,
+because every censor's cost calculus is different.
+
+Snowflake is blockable by a censor that is willing to block WebRTC.
+We~would not argue otherwise.
+Indeed, we~believe this is how a circumvention system
+should be presented:
+not by arguing its unblockability in absolute terms,
+but by laying out
+what actions by a censor would suffice to block~it---or~more
+to the point,
+\emph{what sacrifices a censor would have to make}
+in order to block~it.
+Advancing the state of the art of censorship circumvention
+consists in pushing blocking
+beyond the capabilities of more and more censors.
+
+\subsection{Blocking in Russia}
+\label{sec:block-ru}
 
 \begin{figure}
 % Make the float take up an entire column.
@@ -2170,85 +2170,6 @@
 \end{minipage}}
 \end{figure}
 
-<<<<<<< HEAD
-=======
-% "[Russia] Some ISPs are blocking Tor" https://bugs.torproject.org/tpo/community/support/40050
-% "OONI reports of Tor blocking in certain ISPs since 2021-12-01" https://ntc.party/t/ooni-reports-of-tor-blocking-in-certain-isps-since-2021-12-01/1477
-% "Responding to Tor censorship in Russia" https://blog.torproject.org/tor-censorship-in-russia/
-% "OONI shows blocking of Snowflake in select ISPs in Russia since 2023-02" https://ntc.party/t/ooni-shows-blocking-of-snowflake-in-select-isps-in-russia-since-2023-02
-
-Snowflake, along with other common ways of accessing Tor,
-was blocked in a subset of ISPs in Russia
-% https://ntc.party/t/ooni-reports-of-tor-blocking-in-certain-isps-since-2021-12-01/1477/95
-% "Tor filtering is done using government black box called TSPU.
-% Not all providers have them. Tor is not blocked if TSPU is not present.
-% According to tor metrics graph directly connecting users decreased only by 1/3.
-% This indicates TSPU is not everywhere."
-on \mbox{2021-12-01}~\cite{ooni-2021-russia-blocks-tor}.
-The event was evidently coordinated and targeted,
-as~it happened suddenly and affected man Tor-related protocols at once.
-Besides Snowflake,
-a~portion of Tor relays and bridges,
-as~well as some servers of
-the circumvention transports meek and obfs4,
-were blocked, at~least temporarily.
-The blocking campaign was
-less than totally successful---one
-of its effects was to substantially increase the number
-of users accessing Tor via circumvention transports,
-Snowflake among them.
-% "A zoom on just the bridge transports" https://bugs.torproject.org/tpo/community/support/40050#note_2796770
-% That pluggable transports could not compensate fully
-% for the loss of relay users points to a usability gap.
-
-We~benefited from established relationships
-with developers and users in Russia,
-one of whom, through manual testing,
-found what traffic feature was being used to distinguish Snowflake.
-It~was DTLS fingerprinting,
-of~the kind cautioned about in \autoref{sec:fingerprinting}.
-% "Russian DPI check supported_groups extension in ServerHello payload (byte 0x5a in udp packet)." https://bugs.torproject.org/tpo/anti-censorship/pluggable-transports/snowflake/40014#note_2765074
-Specifically, it~was the presence of a
-\mbox{supported\_groups} extension in the DTLS Server Hello message produced by Pion.
-The extension being present in Server Hello was a bug---but
-% "Server Hello should not contain supported_groups extension (extension.SupportedEllipticCurves)" https://github.com/pion/dtls/issues/409
-one that afforded the censor a feature
-to distinguish DTLS connections with a Pion implementation in the server role
-from other forms of DTLS.
-The process of finding the flaw, fixing it,
-and shipping new releases of Tor Browser took a few weeks,
-% "Point to a forked version of pion/dtls with fingerprinting fix" https://gitlab.torproject.org/tpo/applications/tor-browser-build/-/merge_requests/375
-% 2021-12-14 https://blog.torproject.org/new-release-tor-browser-115a1/
-% 2021-12-20 https://blog.torproject.org/new-release-tor-browser-1103/
-after which the user count rose quickly:
-from the beginning to the end of December~2021,
-the number of users in Russia grew from about 400 to over 4,000
-% > library("tidyverse")
-% > WANTED_FINGERPRINTS <- c(
-%     "7659DA0F96B156C322FBFF3ACCC9B9DC01C27C73" = "snowman",
-%     "5481936581E23D2D178105D44DB6915AB06BFB7F" = "snowflake-01",
-%     "91DA221A149007D0FD9E5515F5786C3DD07E4BB0" = "snowflake-02"
-%   )
-% > userstats <- read_csv("figures/users/userstats-bridge-combined-multi.csv") %>%
-%     filter(transport == "snowflake" & fingerprint %in% names(WANTED_FINGERPRINTS)) %>%
-%     mutate(across(c(low, high), ~ .x / (coverage / pmax(num_instances, coverage)))) %>%
-%     mutate(users = (low + high) / 2) %>%
-%     # Combine the contributions of all bridges.
-%     group_by(date, transport, country) %>% summarize(across(c(low, high, users), sum), .groups = "drop") %>%
-%     # Apportion "??" to other countries (see figures/users/users-country.r).
-%     group_by(date, transport) %>% mutate(across(c(low, high, users), ~ .x * sum(.x) / sum(ifelse(country == "??", 0, .x)))) %>% ungroup() %>% filter(country != "??")
-% > userstats %>% filter(date %in% as.Date(c("2021-12-01", "2022-01-01"))) %>% filter(country == "ru")
-% # A tibble: 2 x 6
-%   date       transport country   low  high users
-%   <date>     <chr>     <chr>   <dbl> <dbl> <dbl>
-% 1 2021-12-01 snowflake ru       381.  381.  381.
-% 2 2022-01-01 snowflake ru      4381. 4380. 4380.
-(\autoref{fig:client-counts-ru}).
-Snowflake was to become a significant tool
-amid the general intensification of censorship in Russia
-following the invasion of Ukraine in February~2022.
-
->>>>>>> ac70ee52
 The Server Hello \mbox{supported\_groups} distinguisher
 had been
 discovered and documented by MacMillan et~al.~\cite[\S 3]{arxiv.2008.03254}
