\documentclass[letterpaper,twocolumn]{article}

\usepackage{bigdelim}
\usepackage{graphicx}
\usepackage{makecell}
\usepackage{multirow}
\usepackage{pifont} % For checkmarks in tab:nat-matching.
\usepackage{titling}
\usepackage{url}
\usepackage[table]{xcolor}

% Better look for citations that include a section reference like \cite[\S 3]{foobar}.
\usepackage{cite}
\renewcommand{\citemid}{~}

% Load hyperref after other packages.
\usepackage[pdfa,hidelinks,pdfusetitle,pdfcreator={},pdfproducer={}]{hyperref}
\urlstyle{same}
\def\sectionautorefname{Section}
\def\subsectionautorefname{Section}

\usepackage{usenix-2020-09}

% Disable metadata for reproducible PDF.
% https://tex.stackexchange.com/a/313605
\usepackage{ifpdf}
\ifpdf
\pdfinfoomitdate=1
\pdftrailerid{}
\pdfsuppressptexinfo=-1
\fi

% Change URL line breaking preferences.
% http://mirrors.ctan.org/macros/latex/contrib/url/url.pdf §5.2 Changing linebreaks
% The considerations here are:
% 1. We must be able to break the URLs for Nasr2020a and uproxy-design-doc,
%    which have a path component that is longer than the line width but which
%    contains hyphens.
% 2. The URL for Barradas2020a looks much better if it is broken after a slash,
%    rather than after the hyphen in the hostname.
% 3. GitLab URLs in footnotes that end in #note_XXXXXXX look bad if broken
%    immediately after the '#'.
% \UrlBreaks have a lower penalty than \UrlBigBreaks; i.e., TeX will prefer to
% break lines at \UrlBreaks if possible, and only break at \UrlBigBreaks if
% necessary. We prefer to break at slashes only (which takes care of
% considerations 2 and 3), but will break at a hyphen when there is no slash
% available (which does consideration 1).
\def\UrlBreaks{\do-}
\def\UrlBigBreaks{\do/}

\hyphenation{Web-RTC}
\hyphenation{Web-Exten-sion}
\hyphenation{Java-Script}
\hyphenation{uProxy}
\hyphenation{off-line}
\hyphenation{mac-OS}

% Highlight the first usage or definition of a technical term.
% Like the firstterm element in DocBook: https://tdg.docbook.org/tdg/5.2/firstterm.html.
\newcommand{\firstterm}[1]{\textit{#1}}

% Use a smaller font size for footnotes that consist entirely of a URL, so URLs like
% https://bugs.torproject.org/tpo/anti-censorship/pluggable-transports/snowflake/XXXXX
% fit in one line.
\newlength{\urlfootnotesize}
\setlength{\urlfootnotesize}{6.4pt}
\newcommand{\urlfootnote}[1]{\footnote{
\raggedright\fontsize{\urlfootnotesize}{\urlfootnotesize}\selectfont\url{#1}
}}

\begin{document}

\date{}

\title{\Large\bf Snowflake, a censorship circumvention system\\using temporary WebRTC proxies}

\author{}
% \author{%
% {\rm Cecylia Bocovich}%
% \and
% {\rm Arlo Breault}%
% \and
% {\rm David Fifield}%
% \and
% {\rm Serene}%
% \and
% {\rm Xiaokang Wang}%
% }
% \renewcommand{\maketitlehookc}{\centering\normalsize Authors are listed alphabetically.}

\maketitle

\begin{abstract}
Snowflake is a system for circumventing Internet censorship.
Its blocking resistance comes from
the use of numerous, ultra-light, temporary proxies (``snowflakes''),
which accept traffic from censored clients using peer-to-peer WebRTC protocols
and forward it to a centralized bridge.
The temporary proxies are simple enough to be implemented in JavaScript,
in~a web page or browser extension,
making them vastly cheaper to run than
a traditional proxy or VPN server.
The large and constantly changing pool
of proxy addresses resists enumeration and blocking by a censor.
The system is built on the assumption
that proxies may appear or disappear at any time:
clients discover live proxies dynamically
using a secure rendezvous protocol;
when an \mbox{in-use} proxy goes offline,
its client switches to another on the fly,
invisibly to upper network layers.

Snowflake has been deployed with success
in Tor Browser and Orbot for several years.
It has been a significant circumvention tool
during high-profile network disruptions,
including in Russia in~2021 and Iran in~2022.
In this paper, we explain the composition of Snowflake's many parts,
give a history of deployment and blocking attempts,
and reflect on implications for circumvention generally.
\end{abstract}

% General references:
%   https://keroserene.net/snowflake/technical/#history
%   https://www.bamsoftware.com/papers/thesis/#chap:snowflake

\section{Introduction}
\label{sec:intro}

Censorship circumvention systems---systems
to enable network communication
despite interference by a censor---may
be characterized on multiple axes.
Some systems imitate a common network protocol;
others try
not to look like any protocol in particular.
Some distribute connections over numerous proxy servers;
others concentrate on a single proxy
that is, for one reason or another, difficult for a censor to block.
What all circumvention systems have in common
is that they strive to increase the \emph{cost}
to the censor of blocking them---whether that cost be in
research and development, human resources, and hardware;
or in the inevitable overblocking that results
when a censor tries to selectively block
some connections but not others.
Snowflake, the subject of this paper,
is a circumvention system that
uses thousands of temporary proxies
and makes switching between them easy and fast.
On~the spectrum of imitation to randomization,
Snowflake falls on the side of imitation;
on the scale of diffuse to concentrated, it is diffuse.
What characterizes Snowflake the most is that
it pushes the idea of distributed, disposable
proxies to an extreme:
its~proxies can run in a web browser,
and censored clients communicate with them using WebRTC.

WebRTC is a suite of protocols
intended for real-time communication applications
on the web~\cite{rfc8825}.
Video and voice chat are typical examples
of WebRTC applications.
Snowflake exchanges WebRTC data formats
in the course of establishing a connection,
and uses WebRTC protocols for traversal of NAT (network address translation)
and communication between clients and proxies.
Crucially for Snowflake, WebRTC APIs
are available to JavaScript code in web browsers,
meaning it is possible to implement a proxy
in a web page or browser extension.
WebRTC is also usable outside a browser,
which is how we implement the Snowflake client program
and alternative, command line--based proxies.

As~is usual in circumvention research,
we assume a threat model in which
\firstterm{clients} reside in a network
controlled by a \firstterm{censor}.
The censor has the power to inspect and interfere with
traffic that crosses the border of its network;
typical real-world censor behaviors include
inspecting IP addresses and hostnames,
checking packet contents for keywords,
blocking IP addresses, and injecting false DNS responses
or TCP RST packets.
The client wants to communicate with some
\firstterm{destination} outside the censor's network,
possibly with the aid of third-party \firstterm{proxies}.
The censor is motivated to block the contents
of the client's communication, or even the destination itself.
The censor is aware of the possibility of circumvention,
and therefore seeks to block not only direct communication,
but also indirect communication by way of a proxy or circumvention system.
Circumvention is accomplished when the client
can reliably reach any proxy,
because a proxy, being outside the censor's control,
can then forward the client's communication to any destination.
(In Snowflake, we separate the roles of temporary \firstterm{proxies}
and a stable long-term \firstterm{bridge}, but the idea is the same.)
The censor is presumed to derive benefit
from permitting some forms of network access:
the censor cannot trivially ``win''
by shutting down all communication,
but must be selective in its blocking decisions,
in order to optimize some objective of its own.
The art of censorship circumvention is
forcing the censor into a dilemma
of~overblocking or underblocking,
by making circumvention traffic difficult to distinguish
from traffic that the censor prefers not to block.

Snowflake originates in two earlier projects:
flash proxy and uProxy.
% https://lists.torproject.org/pipermail/tor-dev/2016-January/010310.html "Snowflake is a webrtc pluggable transport inspired by flashproxy."
% https://keroserene.net/snowflake/technical/#1-introduction "It is inspired by and builds upon the previous work of Flashproxy. Snowflake is much like a hybrid of previous Pluggable Transports..."
Flash proxy~\cite{Fifield2012a}, like Snowflake, used a model
of untrusted, temporary JavaScript proxies in web browsers,
but the link between client and proxy used WebSocket
rather than WebRTC.
(WebSocket still finds use in Snowflake,
but on the proxy--bridge link,
not the client--proxy link.)
Flash proxy was deployed in Tor Browser
% 2013: https://blog.torproject.org/combined-flash-proxy-pyobfsproxy-browser-bundles
% 2016: "Remove Flashproxy from Tor Browser" https://bugs.torproject.org/17428#note_2203210
from 2013 to~2016,
but never saw much use,
probably because the reliance on WebSocket,
which lacks the built-in NAT traversal of WebRTC,
required client users to do their own port forwarding.
% https://gitlab.torproject.org/legacy/trac/-/wikis/doc/PluggableTransports/FlashProxy/Howto
WebRTC was then an emerging technology, and while
% "Investigate WebRTC for flash proxy NAT punching" https://bugs.torproject.org/5578
% flashproxy.pdf §5.2: "New technologies like WebRTC [24] may fill this need in the future, if they become sufficiently popular that flash proxies' use of them does not stand out as unusual."
it had been considered as a transport protocol for flash proxy,
we decided to start Snowflake as an independent project.
% https://serene.cx/snowflake/#note-flashproxy "...one could say that uProxy and flashproxy are the ancestors of snowflake."
uProxy~\cite{uproxy}, in one of its early incarnations,
% "in one of its earlier incarnations": uProxy pivoted from friend proxies to cloud servers in 2016:
% https://web.archive.org/web/20161211194847/https://blog.uproxy.org/2016/02/get-access-24x7-through-your-own-uproxy.html
% and added support for proxying through Tor in 2016:
% https://lists.torproject.org/pipermail/tor-dev/2016-September/011489.html
pioneered the use of WebRTC proxies for circumvention.
uProxy's proxies were browser-based,
but its trust and deployment models were different
from flash proxy's and Snowflake's.
Each censored client would arrange, out of band,
for an acquaintance outside the censor's network
to run a proxy in their browser~\cite{uproxy-design-doc}.
% uProxy v1.2.5 Design Doc: https://docs.google.com/document/d/1t_30vX7RcrEGuWwcg0Jub-HiNI0Ko3kBOyqXgrQN3Kw
% "uProxy depends on leveraging existing trust relationships to to find and use a proxy."
A~personal trust relationship was necessary to prevent misuse,
since browser proxies fetched destination content directly---meaning
the client's activity would be attributed to the proxy,
and the proxy could inspect the client's traffic.
Clients did not change proxies on the fly.
uProxy supported protocol obfuscation:
the communications protocol was fundamentally WebRTC,
but packets could be transformed to resemble something else.
% https://github.com/uProxy/uproxy-obfuscators
This obfuscation was possible because of
uProxy's implementation as a privileged browser extension,
with access to real sockets.
Because Snowflake uses ordinary unprivileged browser APIs,
its WebRTC can only look like WebRTC;
on the other hand, for the same reason,
Snowflake proxies are easier to deploy.
Like flash proxy, uProxy was active in the years
2013--2016.
% 2013: Serene's 30C3 lightning talk on uProxy https://events.ccc.de/congress/2013/wiki/Static:Lightning_Talks#Day_3
% 2013–2016 contributions in uProxy-p2p: https://github.com/UWNetworksLab/uProxy-p2p/graphs/contributors

Among existing circumvention systems,
the one that is most similar to Snowflake is MassBrowser~\cite{Nasr2020a},
% reading group summary of MassBrowser https://github.com/net4people/bbs/issues/32
which offers
proxying though volunteer proxies, called buddies.
MassBrowser's architecture is similar to Snowflake's:
there is a centralized component that coordinates
connections between clients and buddies,
corresponding to a piece in Snowflake called the broker;
buddies play the same role as our proxies.
The~trust model is intermediate between Snowflake's and uProxy's.
Buddies preferentially operate as one-hop proxies, as in uProxy,
but are not limited to proxying only for trusted friends.
To~deter misuse, buddies specify a policy of
what categories of content they are willing to proxy.
An~innovation in MassBrowser not present in Snowflake is client-to-client proxying:
clients may act as buddies for other clients,
the logic being that what is censored for one client may not be censored for another.
The buddy software is
not constrained by a web browser environment,
and can, like uProxy, use protocol obfuscation
on the client--buddy link.
% V-D: "We also implement traffic obfuscation to protect MassBrowser's traffic
% against traffic analysis attacks. Particularly, we have built a custom
% implementation of the obfsproxy Tor pluggable transport tailored to work with
% our MassBrowser implementation."
% VI-A: "MassBrowser uses a custom protocol over TCP/UDP for the communications
% between Clients and Buddies."

Protozoa~\cite{Barradas2020a}
% reading group summary of Protozoa https://github.com/net4people/bbs/issues/55
and Stegozoa~\cite{Figueira2022a}
show ways of building a point-to-point covert tunnel over WebRTC,
the former by directly replacing encoded media
with its own ciphertexts,
the latter using video steganography.
Designs like these might serve as alternatives
for the link between client and proxy in Snowflake.
% They would need to be made to run in an unmodified browser, which may be possible:
% "WebRTC Encoded Transform (or Insertable Streams) for media channels in Snowflake?" https://lists.torproject.org/pipermail/anti-censorship-team/2023-February/000284.html
% "Insertable streams" https://dl.acm.org/doi/pdf/10.1145/3488932.3517419#page=12
Significantly, where Snowflake now uses WebRTC data channels,
Protozoa and Stegozoa use WebRTC media streams,
which may be an advantage in blocking resistance.
We will say more on this point in \autoref{sec:fingerprinting}.
<<<<<<< HEAD
=======
TorKameleon~\cite{arxiv.2303.17544} is a WebRTC-based transport
with the dual goals of resisting blocking (circumvention)
and complicating traffic correlation attacks (anonymity).
It~has the notable technical innovation of using a draft API called
WebRTC Encoded Transforms
% "Editor's Draft" status as of 2023-12-12 https://w3c.github.io/webrtc-encoded-transform/
% https://developer.mozilla.org/en-US/docs/Web/API/WebRTC_API/Using_Encoded_Transforms
to support efficient Protozoa-like
embedding of data within media streams,
without requiring invasive modifications in a browser.
% Examples of Encoded Transforms in TorKameleon source code:
% https://github.com/AfonsoVilalonga/TorKameleon/blob/c6ef7116043dfd74701ddb62f38606e748faf84b/PT/WebRTC/Client/public/js/main.js#L225
%   const transformStream = new TransformStream({
% https://github.com/AfonsoVilalonga/TorKameleon/blob/c6ef7116043dfd74701ddb62f38606e748faf84b/PT/WebRTC/Client/public/js/modulators/addFrame.js#L8
%   if (encodedFrame instanceof RTCEncodedVideoFrame && enconding.length > 0) {
% Encoded Transforms (earlier called Insertable Streams) had been mentioned as a future possibility in Stegozoa:
% https://dl.acm.org/doi/pdf/10.1145/3488932.3517419#page=12
% Snowflake team's notes:
% 2023-02-24 "WebRTC Encoded Transform (or Insertable Streams) for media channels in Snowflake?" https://lists.torproject.org/pipermail/anti-censorship-team/2023-February/000284.html
>>>>>>> 5487aa99

% Very early versions of Lantern (circa 2014) used social network–based trusted proxies:
%   https://web.archive.org/web/20140326223853/http://techpresident.com/news/wegov/24455/why-remarkably-similar-circumvention-tools-uproxy-and-lantern-are-not-overkill
%   https://lists.torproject.org/pipermail/tor-dev/2014-March/006356.html "HOWTO use Lantern as a pluggable transport"
%   https://web.archive.org/web/20130831160152/https://www.youtube.com/watch?v=aiPkCugE-RY
%   https://web.archive.org/web/2oe_/http://wayback-fakeurl.archive.org/yt/aiPkCugE-RY
% But it wasn't WebRTC, so was less like Snowflake than uProxy was.
% I'll draw the line here, since even Tor bridges are "volunteer-operated" in a sense.

Our goal in this paper
is not to exaggerate the advantages of Snowflake,
nor disproportionately emphasize the limitations
of other circumvention systems.
Circumvention research is a cooperative enterprise,
and we recognize and support our colleagues who
pursue and maintain their own designs.
While challenges remain,
today's circumvention systems by and large
accomplish their intended purpose,
and are a vital element of day-to-day Internet access for many people.
With Snowflake, we have explored a different point in the design space---a~fruitful
one to be sure---but one with its own tradeoffs.
We~acknowledge that Snowflake will be a better choice in some
censorship environments and
worse in others; indeed,
one of the ideas we hope to convey
is that blocking resistance
can be meaningfully understood only in relation to particular censor
and its resources, costs, and motivations.

In~this paper we present the design of Snowflake,
discuss various challenges and considerations,
and reflect on over three years of deployment.
As~of January 2024, Snowflake supports an estimated 40,000 average concurrent users
% > library("tidyverse")
% > WANTED_FINGERPRINTS <- c(
%     "7659DA0F96B156C322FBFF3ACCC9B9DC01C27C73" = "snowman",
%     "5481936581E23D2D178105D44DB6915AB06BFB7F" = "snowflake-01",
%     "91DA221A149007D0FD9E5515F5786C3DD07E4BB0" = "snowflake-02"
%   )
% > read_csv("figures/users/userstats-bridge-transport-multi.csv") %>%
%     filter(transport == "snowflake" & fingerprint %in% names(WANTED_FINGERPRINTS)) %>%
%     filter(date < "2024-01-01") %>%
%     mutate(users = users / (coverage / pmax(num_instances, coverage))) %>%
%     group_by(date, transport) %>% summarize(users = sum(users, na.rm = TRUE), .groups = "drop") %>%
%     tail()
% # A tibble: 6 × 3
%   date       transport  users
%   <date>     <chr>      <dbl>
% 1 2023-12-26 snowflake 40513.
% 2 2023-12-27 snowflake 40797.
% 3 2023-12-28 snowflake 40068.
% 4 2023-12-29 snowflake 39154.
% 5 2023-12-30 snowflake 40665.
% 6 2023-12-31 snowflake 41086.
at an average total transfer rate of 3~Gbit/s,
which works out to around 30~TB of circumvention traffic per day.
% > library("tidyverse")
% > WANTED_FINGERPRINTS <- c(
%     "7659DA0F96B156C322FBFF3ACCC9B9DC01C27C73" = "snowman",
%     "5481936581E23D2D178105D44DB6915AB06BFB7F" = "snowflake-01",
%     "91DA221A149007D0FD9E5515F5786C3DD07E4BB0" = "snowflake-02"
%   )
% > options(width = 200)
% > userstats <- read_csv("figures/users/userstats-bridge-transport-multi.csv") %>%
%     filter(fingerprint %in% names(WANTED_FINGERPRINTS)) %>%
%     mutate(users = users / (coverage / pmax(num_instances, coverage)))
% > bandwidth <- read_csv("figures/users/bandwidth-multi.csv") %>%
%     filter(fingerprint %in% names(WANTED_FINGERPRINTS)) %>%
%     filter(coverage > 0) %>%
%     mutate(bytes = bytes / (coverage / pmax(num_instances, coverage))) %>%
%     pivot_wider(id_cols = c(date, fingerprint), names_from = c(type), values_from = c(bytes)) %>%
%     mutate(
%       good_read = read - `dirreq-read`,
%       good_write = write - `dirreq-write`,
%       good_avg = (good_read + good_write) / 2,
%       good_avg_bps = good_avg*8/86400,
%     )
% > left_join(userstats, bandwidth, by = c("date", "fingerprint")) %>%
%     # Subtract out the pro-rated fraction of non-snowflake transports (basically negligible).
%     group_by(date, fingerprint) %>%
%     mutate(across(c(read, write, `dirreq-read`, `dirreq-write`, good_read, good_write, good_avg), ~ .x * users / sum(users))) %>%
%     ungroup() %>%
%     filter(transport == "snowflake") %>%
%     filter(date < "2024-01-01") %>%
%     group_by(date) %>%
%     summarize(
%       date = last(date),
%       across(c(read, write, `dirreq-read`, `dirreq-write`, good_read, good_write, good_avg, good_avg_bps), sum, na.rm = TRUE)
%     ) %>%
%     mutate(
%       across(c(read, write, `dirreq-read`, `dirreq-write`, good_read, good_write, good_avg), scales::label_bytes(units = "auto_si", accuracy = 0.01)),
%       across(c(good_avg_bps), scales::label_number(scale_cut = scales::cut_si("bit"), accuracy = 0.01)),
%     ) %>%
%     arrange(date) %>% tail()
% # A tibble: 6 × 9
%   date       read     write    `dirreq-read` `dirreq-write` good_read good_write good_avg good_avg_bps
%   <date>     <chr>    <chr>    <chr>         <chr>          <chr>     <chr>      <chr>    <chr>
% 1 2023-12-26 34.11 TB 33.98 TB 11.52 GB      228.92 GB      34.10 TB  33.76 TB   33.93 TB 3.14 Gbit
% 2 2023-12-27 33.41 TB 33.29 TB 11.58 GB      237.66 GB      33.40 TB  33.05 TB   33.22 TB 3.08 Gbit
% 3 2023-12-28 33.66 TB 33.54 TB 11.40 GB      239.30 GB      33.65 TB  33.30 TB   33.48 TB 3.10 Gbit
% 4 2023-12-29 34.67 TB 34.54 TB 10.89 GB      223.63 GB      34.66 TB  34.31 TB   34.49 TB 3.19 Gbit
% 5 2023-12-30 33.42 TB 33.28 TB 11.14 GB      228.21 GB      33.41 TB  33.05 TB   33.23 TB 3.08 Gbit
% 6 2023-12-31 32.87 TB 32.74 TB 11.26 GB      231.99 GB      32.86 TB  32.50 TB   32.68 TB 3.03 Gbit

\section{How it works}
\label{sec:mechanics}

\begin{figure*}[t]
\includegraphics[trim={0 2mm 0 4mm},clip]{figures/architecture/architecture.jpg}
\caption{
Architecture of Snowflake.
The client contacts the broker through a special rendezvous channel with high blocking resistance.
The broker matches the client with one of the proxies that are currently polling.
The client and proxy connect to one another using WebRTC.
The proxy connects to the bridge,
then begins copying traffic in both directions.
If~the proxy disappears,
the client does another rendezvous
and resumes its session with a new proxy.
}
\label{fig:architecture}
\end{figure*}

A~Snowflake proxy connection proceeds in three phases.
First, there is rendezvous, in which a client
indicates its need for circumvention service
and is matched with a temporary proxy.
Rendezvous is facilitated by a central server called the broker.
Then, there is connection establishment,
where the client and its proxy connect to each other
with WebRTC, using information exchanged during rendezvous.
Finally, there is data transfer,
where the proxy transports data
between the client and the bridge.
The bridge is responsible for directing the client's traffic
to its eventual destination
(in~our case, by feeding it into the Tor network).
\autoref{fig:architecture} illustrates the process.

These phases repeat as needed, as temporary proxies come and~go.
Proxy failure is not an abnormal condition---it~happens whenever
a proxy is running in a browser that is closed, for example.
A~client builds a circumvention session over
a sequence of proxies, switching to a new one
whenever the current one stops working.
State variables stored at the client and the bridge
let the session pick up where it left off.
The change of proxies is invisible to the applications using Snowflake
(except for a brief delay while rendezvous happens):
the Snowflake client presents an abstraction of a single, uninterrupted connection.

It~does not avail a censor to block the broker or bridge,
because Snowflake clients never contact either one directly.
Clients reach the broker over an indirect rendezvous channel.
Access to the bridge is always mediated by a temporary proxy.

\subsection{Rendezvous}
\label{sec:rendezvous}

A~session begins with a client sending a rendezvous message to the broker.
There is an ambient population of proxies
constantly polling the broker to check for clients in need of service.
The broker matches the client with an available proxy,
taking into consideration factors like NAT compatibility.
% NAT type is currently the only constraint:
% matchSnowflake https://gitlab.torproject.org/tpo/anti-censorship/pluggable-transports/snowflake/-/blob/9edaee65470a1483bbdbe984e5e15a885f1e95d2/broker/ipc.go#L236
% But protocol versions may become a consideration in the future:
% "Analysis of speed deficiency of Snowflake in China, 2023 Q1" https://bugs.torproject.org/tpo/anti-censorship/pluggable-transports/snowflake/40251#note_2903271

The client's rendezvous message
% ClientPollRequest https://gitlab.torproject.org/tpo/anti-censorship/pluggable-transports/snowflake/-/blob/9edaee65470a1483bbdbe984e5e15a885f1e95d2/common/messages/client.go#L64
is a bundle of data that the broker will need to match the client with a proxy,
and the proxy will need to connect to the client.
The primary element is a
Session Description Protocol (SDP) \firstterm{offer}~\cite{rfc8839},
which contains the information necessary for a WebRTC connection,
including the client's external IP addresses
and cryptographic data to secure a later key exchange.
% Specifically, a certificate fingerprint: https://www.rfc-editor.org/rfc/rfc8122.html#section-5
The broker forwards the client's SDP offer to the proxy,
and the proxy sends back an SDP \firstterm{answer}
with its share of connection details.
The broker forwards the proxy's SDP answer to the client.
The client and proxy then connect to each other directly.
In WebRTC terms, this offer/\allowbreak answer exchange is called
``signaling,'' and here the broker acts as a signaling server.
To~gather the information for an SDP offer or answer,
clients and proxies communicate with third-party servers,
called STUN servers,
before contacting the broker.
We~will say more about how this information is used in \autoref{sec:connection}.
Communication with STUN servers is a normal and expected part of WebRTC,
though there are fingerprinting considerations
that we discuss in \autoref{sec:fingerprinting}.

Interaction with the broker uses a ``long-polling'' model.
An~example is shown in \autoref{fig:rendezvous}.
Proxies poll the broker periodically,
making an HTTPS request to a designated URL path.
The broker does not respond immediately to a proxy poll,
but instead holds the connection idle for a few seconds
to await the possible arrival of a client rendezvous message.
If~none arrives, the broker sends a response saying ``no clients''
and the proxy goes to sleep until its next poll.
When a client does arrive,
the broker sends the SDP offer in response
to the proxy's poll request.
The proxy sends its SDP answer to the broker
in a separate HTTPS request.
The broker responds to the client's pending request
with the proxy's SDP answer,
at~the same time sending an acknowledgement to the proxy.
At~this point rendezvous is finished,
and the client and the proxy may connect to one another.

The client must use an indirect,
blocking-resistant channel
when communicating with the broker.
What is needed, essentially,
is a miniature circumvention system
to bootstrap the full system.
What makes rendezvous
different from general circumvention
are its different (generally more lenient) requirements,
which permit a larger solution space.
Because rendezvous is only a small fraction
of total communication volume,
and it happens relatively infrequently,
it~may use techniques that would be
too slow, expensive, or complicated
for real-time or bulk data transfer.
Rendezvous is separable and modular:
more than one method can be used,
and the methods do not necessarily need to bear any relation
to the circumvention techniques of the main system.
While the assumption of WebRTC permeates Snowflake's design,
its rendezvous modules are independent.
We~currently support two rendezvous methods in Snowflake:

\begin{figure}
\includegraphics{figures/rendezvous/rendezvous}
\caption{
The long-polling communication model of Snowflake rendezvous.
Proxies poll periodically to check for new clients.
When the broker makes a match,
the proxy gets the client's SDP offer,
then immediately re-connects to send back its SDP answer.
It~all happens during one round trip from the client's perspective.
}
\label{fig:rendezvous}
\end{figure}

\begin{description}
\item[Domain fronting]
In~this method, the client does an HTTPS exchange with the broker
through an intermediary web service such as a content delivery network (CDN),
setting the externally visible hostname
(the TLS Server Name Indication, or SNI~\cite[\S 3]{rfc6066})
to a ``front domain'' different from the broker's.
The CDN routes the HTTPS request to the broker not according to the TLS SNI
but rather the HTTP Host header, which, under TLS encryption,
reflects the broker's true hostname~\cite{Fifield2015a}.
A~censor cannot easily block domain-fronted rendezvous
without also blocking unrelated connections to the front domain,
which should be selected to have high value to the censor.
(But see \autoref{sec:fingerprinting} for features other than
the hostname that a censor might try to use.)
The well-known drawback of domain fronting
is the high cost of CDN bandwidth.
Because we use it only for rendezvous,
the cost is much less than if we were to use it
for all data transfer.

\item[AMP cache]
AMP is a framework for web pages written in a restricted dialect of HTML.
Part of the framework is a free-to-use
cache server~\cite{amp-cache}.
The cache fetches AMP-conformant web pages on demand,
which means that it is, effectively, a~restricted sort of HTTP proxy.
We~have a module that encodes rendezvous messages to AMP specifications,
allowing them to be exchanged with the broker via the AMP cache.
Rendezvous through the AMP cache is not easily blocked
without blocking the cache server as a whole.\urlfootnote{
% "AMP cache rendezvous"
https://gitlab.torproject.org/tpo/anti-censorship/pluggable-transports/snowflake/-/merge_requests/50
}
This rendezvous method still technically requires domain fronting,
because the AMP cache protocol would otherwise expose the
broker's hostname in the TLS SNI,
but it increases the number of usable intermediaries and front domains.

% "Snowflake rendezvous using Amazon SQS" https://bugs.torproject.org/tpo/anti-censorship/pluggable-transports/snowflake/26151
\todo{Cover SQS rendezvous.}
\end{description}

Anything that can be persuaded to convey a message
of about 1500 bytes indirectly to the broker,
and return a response of about the same size,
can work as a rendezvous module.
% "Broker: investigate non-domain-fronting secure client / proxy registrations" https://bugs.torproject.org/tpo/anti-censorship/pluggable-transports/snowflake/25594
For example, encrypted DNS
% "DNS-based rendezvous for Snowflake" https://bugs.torproject.org/tpo/anti-censorship/pluggable-transports/snowflake/25874
or a chat bot
% "Example: there is a chat bot (say, Telegram), that acts as a broker." https://bugs.torproject.org/tpo/anti-censorship/pluggable-transports/snowflake/25594#note_2823395
would serve.
Though some systems (flash proxy was one)
may need only a single, outgoing rendezvous message,
Snowflake needs a two-way exchange,
to support the SDP offer and answer.
% Flash proxy email rendezvous would not work for Snowflake, because unidirectional.
% https://gitweb.torproject.org/flashproxy.git/tree/flashproxy-reg-email
% https://gitweb.torproject.org/flashproxy.git/tree/facilitator/fp-registrar-email

Rendezvous is not unique to Snowflake.
Other examples of rendezvous in circumvention include
the DEFIANCE Rendezvous Protocol~\cite[\S 3]{Lincoln2012a},
the facilitator interaction in flash proxy~\cite[\S 3]{Fifield2012a},
and the registration proxy in Conjure~\cite[\S 4.1]{Frolov2019b}.
A~key property of Snowflake and the mentioned systems
is that they do not rely on preshared secret information.
The client needs only to acquire the necessary software;
whatever additional information is required to establish a circumvention session
is exchanged dynamically, at runtime.
This stands in contrast to another class of systems in which,
prior to making a connection,
a~client must acquire some secret,
such as an IP address or password,
through an out-of-band channel
presumed to be unavailable to the censor---and
the system's blocking resistance depends on
keeping that information hidden from the censor.
A~corollary of the no-secret-information property
is that an adversary---the censor---is
at no special disadvantage in attacking the system.
The censor may download the client software,
run it, study its network connections---and
the system must maintain its blocking resistance despite this.
The disadvantage of a separate rendezvous step
is that it is one more thing to get right.
Not only the main circumvention channel
but also the rendezvous must resist blocking:
the system is only as strong as the weaker of the~two.

\subsection{Peer-to-peer connection establishment}
\label{sec:connection}

Now the client and the proxy connect to each other directly.
Even in the absence of censorship,
making a direct connection between two Internet peers is not always easy,
because of NAT (network address translation) and firewalls.
Snowflake clients and proxies alike run in diverse networks
with varying NATs and ingress policies.
Fortunately for us,
WebRTC is designed with this use case in mind,
and has built-in support for traversing NAT, in~the form of
ICE (Interactive Connectivity Establishment)~\cite{rfc8445},
a procedure for testing candidate pairs of peer network addresses
to find one that works.
ICE~makes use of third-party
STUN (Session Traversal Utilities for NAT)~\cite{rfc8489}
servers that, among other things,
enable a host to learn its external IP addresses.
The first part of ICE took place at the beginning of rendezvous,
when the client and proxy contacted STUN servers to gather
external address candidates and included them in their respective
SDP offer and answer.

There is no guarantee that two hosts will be able to make
a connection using the facilities of STUN alone.
Some address mapping and
filtering setups are simply incompatible.
In~such a case,
ICE would normally fall back to using
TURN (Traversal Using Relays around NAT)~\cite{rfc8656},
a~kind of UDP proxy.
Such a fallback would be problematic for Snowflake,
because the TURN relays themselves
would become a target of blocking by the censor.
% "Configure TURN servers for the proxy and/or client" https://bugs.torproject.org/tpo/anti-censorship/pluggable-transports/snowflake/25596
But Snowflake has an advantage most WebRTC applications do not.
Most WebRTC applications want to connect \emph{a particular} pair of peers,
whereas we are satisfied when a client can connect to \emph{any} proxy.
Snowflake clients and proxies self-measure their NAT type
and report it to the broker,
which takes NAT compatibility into account
and avoids cases that would require a fallback to TURN.

% "Investigate Snowflake proxy failures" https://bugs.torproject.org/tpo/anti-censorship/pluggable-transports/snowflake/33666#note_2595319
% "Okay here's a summary of what I've found: ..."

We condense the possible combinations of NAT and firewall features
that impact
a Snowflake client or proxy's
ability to make a peer-to-peer connection
into the following well-known variations:

% https://datatracker.ietf.org/doc/html/rfc3489#section-5
\begin{description}
\item[Full cone]
The same internal IP--port pair always maps to the same external port.
Any remote host may send a packet to an internal IP address and port by sending a packet to the
mapped external port.
\item[Restricted cone]
Like full cone,
but incoming packets
are allowed only if
there has recently been an outgoing packet
to the same remote IP address.
\item[Port-restricted cone]
Like restricted cone,
but incoming packets are allowed only if
there has recently been an outgoing packet
to the same remote IP--port pair.
\item[Symmetric]
The external port depends on both
the internal IP--port pair and the remote IP--port pair.
Incoming packets are allowed only if
there has recently been an outgoing
packet to the same remote address.
\end{description}

\begin{table}
\definecolor{Ycolor}{Gray}{14}
\definecolor{ncolor}{Gray}{13}
\newcommand{\Y}{\cellcolor{Ycolor}\ding{51}}
\newcommand{\n}{\cellcolor{ncolor}--}
\newcommand{\rotlabel}[1]{\rotatebox{30}{#1}}
% \vphantom is to make the labels take up vertical space;
% \rlap is so they don't expand the horizontal size of table columns.
\newcommand{\rot}[1]{\vphantom{\rotlabel{#1}}\rotlabel{\rlap{#1}}}
\centering
% Make normal cells taller by default.
\renewcommand{\arraystretch}{1.25}
% Tighten line spacing in \makecell cells.
\renewcommand\cellset{\renewcommand\arraystretch{0.8}\setlength\extrarowheight{0pt}}
\begin{tabular}{@{}rcccccl@{\hspace{0.5ex}}l@{}}
& % empty
\rot{No NAT} &
\rot{Full cone} &
\rot{Restricted cone} &
\rot{Port-restricted cone} &
\rot{Symmetric} &
&
\\
No NAT               & \Y & \Y & \Y & \Y & \Y & \multirow{3}{*}{\kern-\tabcolsep\kern0.5ex\footnotesize\(\left.\kern-\nulldelimiterspace\rule[-19pt]{0pt}{38pt}\right\}\)} & \multirow{3}{*}{\footnotesize\makecell[l]{unrestricted\\proxy}} \\
Full cone            & \Y & \Y & \Y & \Y & \Y & \\
Restricted cone      & \Y & \Y & \Y & \Y & \Y & \\
Port-restricted cone & \Y & \Y & \Y & \Y & \n & \multirow{2}{*}{\kern-\tabcolsep\kern0.5ex\footnotesize\(\left.\kern-\nulldelimiterspace\rule[-12pt]{0pt}{24pt}\right\}\)} & \multirow{2}{*}{\footnotesize\makecell[l]{restricted\\proxy}} \\
Symmetric            & \Y & \Y & \Y & \n & \n & \\[\dimexpr 0.5ex - \dimexpr 0.5\dimexpr\arraystretch\normalbaselineskip]
% \hfill hack to make \upbracefill work with colortbl:
% https://tex.stackexchange.com/questions/202138/upbracefill-filling-entire-tabular-cell-and-package-colortbl#comment474604_202143
                     & \multicolumn{4}{@{~}c@{~}}{\footnotesize\def\hfill{\hskip 0pt plus 1filll}\upbracefill} & \clap{\footnotesize\def\hfill{\hskip 0pt plus 1filll}\upbracefill} & \\
                     & \multicolumn{4}{c}{\footnotesize\makecell{unrestricted\\client}} & \clap{\footnotesize\makecell{restricted\\client}} \\
\end{tabular}
\caption{
Pairwise compatibility of NAT variants,
using the facilities of STUN alone
(no fallback to TURN).
The incompatible cases are when one peer's NAT is symmetric
and the other's is symmetric or port-restricted cone.
Note the asymmetry in what NAT variants are ``restricted''
in client and proxy.
}
\label{tab:nat-matching}
\end{table}

\autoref{tab:nat-matching}
shows the pairwise compatibility of NAT variations.
As~the incompatible cases always involve a symmetric NAT,
we further simplify matching by categorizing the variations into the two types
\firstterm{unrestricted} (works with most other NATs) and
\firstterm{restricted} (works only with more permissive NATs).
Unrestricted proxies may be matched with any client;
restricted proxies may be matched only with unrestricted clients.
The broker prefers to match unrestricted clients with restricted proxies,
% https://gitlab.torproject.org/tpo/anti-censorship/pluggable-transports/snowflake/-/blob/9edaee65470a1483bbdbe984e5e15a885f1e95d2/broker/ipc.go#L236
in~order to conserve unrestricted proxies
for the clients that need them.
Symmetric NAT is always considered restricted,
but port-restricted cone NAT differs
depending on the peer:
for proxies it is restricted, but
for clients it is unrestricted.
The asymmetric categorization is an approximation
to help conserve unrestricted proxies
for clients with symmetric NATs.
Though it creates the potential for an incompatible match,
we believe this to be uncommon in practice.
In~case of a connection failure,
clients re-rendezvous and try again.

To self-assess their NAT type,
clients use the NAT behavior discovery feature of STUN~\cite{rfc5780}.
% "Use STUN to determine NAT behaviour of peers" https://bugs.torproject.org/tpo/anti-censorship/pluggable-transports/snowflake/34129
% "Add utility to help user discover their NAT type" https://github.com/pion/stun/issues/8
Proxies cannot use the same technique,
because the necessary STUN features are not exposed
to JavaScript.
Instead,
we adapt a technique from MassBrowser~\cite[\S \mbox{V-A}]{Nasr2020a}:
we~run a centralized, always-on WebRTC testing peer
behind a simulated symmetric NAT.\urlfootnote{
% "Have a remote probe service to test snowflake proxy NAT compatability"
https://bugs.torproject.org/tpo/anti-censorship/pluggable-transports/snowflake/40013
}
Proxies try connecting to this peer:
if~the connection succeeds, the proxy's type is unrestricted;
otherwise it is restricted.
<<<<<<< HEAD
=======
Clients and proxies retest their NAT type periodically,
to account for potential changes in their local networking environment.
If~a client or proxy is unable to determine its NAT type for some reason,
it reports the type ``unknown,''
which the broker conservatively treats as if it were restricted.

\begin{figure}
\includegraphics{figures/proxies/proxy-nat-type}
\caption{
Proxy NAT types, in unique IP addresses per day.
The places in 2021 and 2022
where there is an increase in the ``unknown'' NAT type
and a decrease in the other types
were the result of operational problems with
NAT type testing.
% "Increase of 'unknown' NAT assignments by probetest since 2021-10-25" https://bugs.torproject.org/tpo/anti-censorship/pluggable-transports/snowflake/40071
% "Move snowflake-broker to a systemd based setup" https://bugs.torproject.org/tpo/anti-censorship/pluggable-transports/snowflake/40147
}
\label{fig:proxy-nat-type}
\end{figure}

\autoref{fig:proxy-nat-type}
shows that unrestricted proxies form
a relatively small fraction of the proxy population.
In~absolute terms, there are enough,
thanks in large part to the volunteers who run
the command-line
version of the Snowflake proxy
on networks unencumbered by NAT.
Though stable, long-term proxies go
somewhat against the ethos of Snowflake,
it~has proved useful, as a matter of practicality,
to~sacrifice a measure of address diversity
for better NAT compatibility in a common case.
We~can estimate how many tries it takes a client
to be matched with a proxy, on average,
by counting failed and successful rendezvous attempts at the broker,
under the assumption that clients repeat rendezvous attempts
until getting a match.
In~July 2023,
unrestricted clients almost always got a match on the first attempt,
while restricted clients needed an average of
1.07 attempts (standard deviation 0.05).
% > library(tidyverse)
% > read_csv("figures/proxies/client-match.csv") %>%
%     filter(date < "2024-01-01") %>%
%     group_by(month = format(date, "%Y-%m")) %>%
%     summarize(
%       unrestricted_n  = mean((matched_count + unrestricted_denied_count) / matched_count),
%       unrestricted_sd =   sd((matched_count + unrestricted_denied_count) / matched_count),
%       restricted_n    = mean((matched_count + restricted_denied_count) / matched_count),
%       restricted_sd   =   sd((matched_count + restricted_denied_count) / matched_count),
%       .groups = "drop"
%     ) %>% tail(10)
% # A tibble: 10 × 5
%    month   unrestricted_n unrestricted_sd restricted_n restricted_sd
%    <chr>            <dbl>           <dbl>        <dbl>         <dbl>
%  1 2023-03           1        0                   1.42       0.280
%  2 2023-04           1        0                   1.15       0.152
%  3 2023-05           1.00     0.00204             1.23       0.113
%  4 2023-06           1.00     0.0000834           1.23       0.0734
%  5 2023-07           1        0                   1.07       0.0498
%  6 2023-08           1        0                   1.02       0.0568
%  7 2023-09           1        0                   1.00       0.0148
%  8 2023-10           1.00     0.000000552         1.01       0.0137
%  9 2023-11           1        0                   1.00       0.00499
% 10 2023-12           1        0                   1.00       0.0121
>>>>>>> 5487aa99

While the proxy is connecting to its client,
% "While": https://gitlab.torproject.org/tpo/anti-censorship/pluggable-transports/snowflake/40228
it also connects to the bridge.
This connection
uses WebSocket~\cite{rfc6455}, which
offers a TCP-like, client--server connection
layered on HTTPS.
The choice of protocol for the proxy--bridge link is arbitrary,
and could be changed
without affecting the rest of the system.
It does not need to be resist blocking,
it~just needs to be available to JavaScript code in web browsers.
WebRTC, for example, would work for this link too.

\subsection{Data transfer}
\label{sec:data-transfer}

No~complicated processing takes place at the proxy.
The main value of a Snowflake proxy is its IP address:
it~gives the client a peer to connect to that is not on the censor's address blocklist.
Having provided that,
the proxy assumes a role of pure data transfer.

Snowflake uses a stack of nested protocol layers.
We~will walk though the layers and describe the purpose of each.

\bigskip

\noindent
\begin{tabular}{@{}l@{\,}l@{}l@{\,}l}
UDP & \rdelim\}{3}{*} & \multirow{3}{5em}{WebRTC data channel} & \rdelim\}{3}{*}[\,ephemeral, per proxy]\\
DTLS \\
SCTP \\
KCP & \rdelim\}{2}{*} & \multirow{2}{*}{Turbo Tunnel} & \rdelim\}{3}{*}[\,persistent, per session] \\
smux \\
\multicolumn{3}{@{}l}{Tor protocol} \\
\multicolumn{4}{@{}l}{application streams} \\
\end{tabular}

\bigskip

\noindent
This is the stack for the client--proxy link,
which is the place where WebRTC is used, and which is
exposed to observation by the censor (\autoref{fig:architecture}).
The stack for the proxy--bridge link is the same,
but with WebSocket in place of the
WebRTC data channel at the top.
The layers marked ``ephemeral'' are skimmed off
and replaced as proxies come and~go.
The layers marked ``persistent'' are instantiated once
in each circumvention session,
hold long-term state,
and are end-to-end between client and bridge.

The connection between a client and its proxy is
a WebRTC data channel~\cite{rfc8831},
which provides a way to send arbitrary binary messages between peers.
A~data channel is its own stack of three protocols:
UDP for network transport,
DTLS (Datagram TLS)
for confidentiality and integrity, and
SCTP (Stream Control Transmission Protocol)
for delimiting message boundaries
and other features like congestion control.
Working UDP port numbers will have been discovered
using ICE in the previous phase.
The peers authenticate one another
at the DTLS layer using certificate fingerprints
that were exchanged during rendezvous~\cite[\S 5.1]{rfc8842}.

Data channels are well-suited to Snowflake's needs.
(The specification even lists circumvention as a use case~\cite[\S 3.2]{rfc8831}.)
But data channels are not the only option:
WebRTC also offers \firstterm{media streams}
for unreliable transport of real-time audio and video.
Which of these is used may be a fingerprinting vector.
We~will take up this topic in \autoref{sec:fingerprinting}.

If~clients only ever used one proxy,
a~WebRTC data channel alone would be sufficient.
But a Snowflake proxy might
disappear at any moment,
and when that happens, its data channel goes with~it.
If~the client was in the middle of a long download,
for example, it should be possible to resume the download
without interruption after rendezvousing with a new proxy.
For this we need a shared notion of session state that exists
at the client and the bridge, not tied to any temporary proxy.
A~lack of session continuity across proxy failures
had been an unsolved problem in flash proxy~\cite[\S 5.2]{Fifield2012a}.

We~adopt the
Turbo Tunnel design pattern~\cite{Fifield2020a}
and insert a userspace
session and reliability protocol
between the ephemeral proxy data channels
and the client's own application streams.\urlfootnote{
% "[anti-censorship-team] Turbo Tunnel in Snowflake"
https://lists.torproject.org/pipermail/anti-censorship-team/2020-February/000059.html
}
This part of the protocol stack
outlives any single proxy; it~belongs to
the client and the bridge.
Its primary function is to attach sequence numbers and acknowledgements
to packets of data,
so~that both ends know what parts of the data stream
need to be retransmitted after a temporary loss of proxy connectivity.
The client tags its traffic
with a random session identifier string that remains
consistent throughout a session,
which the bridge uses to index a map of session variables.
For the inner session layer we use a combination of
KCP~\cite{kcp} and
smux~\cite{smux}.
KCP provides reliability,
and smux detects the end of idle sessions and terminates them.
KCP and smux have shown their worth in other deployments,
and are easy to program,
but there is nothing about them on which we depend essentially.
Any other transport protocol that provides the necessary features
and can be implemented in userspace would~do,
such as QUIC, TCP, or (another layer~of) SCTP.
We~prototyped successfully with QUIC before deciding on KCP/\allowbreak smux.

% Not going to get into how we currently use reliable, ordered (TCP-like) data
% channels, but plan to switch to unreliable, unordered (UDP-like) data
% channels, a better fit for the underlying datagram-oriented Turbo Tunnel
% layer.
%
% "turn off reliable mode for WebRTC DataChannel" https://gitlab.torproject.org/tpo/anti-censorship/pluggable-transports/snowflake/-/merge_requests/109
% "Snowflake is currently using network resource in a so suboptimal way..." https://bugs.torproject.org/tpo/anti-censorship/pluggable-transports/snowflake/40251#note_2891751

Snowflake can be seen as an instance of the
``untrusted messengers'' model of Feamster et~al.~\cite[\S 3]{Feamster2003a}:
our \firstterm{proxies} and \firstterm{bridge} correspond to their
\firstterm{messengers} and \firstterm{portal}.
Proxies are tasked with delivering the client's data to the bridge,
but are not permitted to tamper with or inspect~it,
which necessitates an inner,
end-to-end secure protocol between the client and the bridge.
In~our deployment, this is Tor protocol.
After removing the WebSocket and Turbo Tunnel layers,
the Snowflake bridge feeds the client's Tor streams
into a Tor bridge running on the same host.
The use of Tor is an implementation choice, not a requirement---many
other protocols would work in its place.
Tor has the nice quality that
not even the bridge
sees the plaintext of client streams.
But Tor also has certain drawbacks,
which we will comment on in
\autoref{sec:future}.
\todo{State that ``untrusted messenger'' protects proxies as well.}

\section{Protocol fingerprinting}
\label{sec:fingerprinting}

% https://gitlab.torproject.org/tpo/anti-censorship/pluggable-transports/snowflake/-/wikis/Fingerprinting

Snowflake leans heavily into the ``address blocking'' side of circumvention,
but the ``content blocking'' part matters too.
The goal, as~always, is to make circumvention traffic
difficult to distinguish from traffic the censor prefers not to block.
Snowflake is tied to WebRTC,
and can only be effective against a censor
that is not willing to block WebRTC protocols wholesale.
But even within that scope,
there are many variations in \emph{how}
WebRTC is implemented and used,
which, if~not carefully considered, might enable a censor
to selectively block only Snowflake,
while leaving other uses of WebRTC undisturbed.
Unfortunately for the circumvention developer,
the richness of WebRTC protocols
creates a large attack surface for fingerprinting.
Not only that, WebRTC leaves the details of
signaling---the process by which peers exchange the information
needed to set up a connection,
corresponding to Snowflake rendezvous---unspecified~\cite[\S 3]{rfc8825},
leaving every application to invent its own mechanism.
% "The choice of protocols for client-server and inter-server signaling, and the definition of the translation between them, are outside the scope of the WebRTC protocol suite described in this document."
% https://www.rfc-editor.org/rfc/rfc8829.html#section-3.1: "JSEP does not specify a particular signaling model or state machine, other than the generic need to exchange session descriptions in the fashion described by [RFC3264] (offer/answer)..."

As~WebRTC is designed for the web,
most implementations of WebRTC are embedded in web browsers,
and are not easily removed from that context.
Snowflake originally used a WebRTC library extracted from Chromium,
but that eventually proved unworkable for cross-platform deployment.
Since~2019, Snowflake has used Pion~\cite{pion-webrtc},
an independent implementation of WebRTC.\urlfootnote{
% "Evaluate pion WebRTC"
https://bugs.torproject.org/tpo/anti-censorship/pluggable-transports/snowflake/28942
}
It~is not tied to any browser,
which is both good and bad.
The good is less development friction,
better memory safety
(Pion is written in Go, while Chromium WebRTC is C++),
and a working relationship with upstream developers
that enables us to get fingerprinting-related changes made.
The bad is that the protocol fingerprints of Pion
do not automatically match the mostly browser-originated
WebRTC that Snowflake aims to blend in with.

The following is a list of fingerprinting concerns
that bear on Snowflake, and
how we have tried to address them.
The existence of a fingerprinting vulnerability
does not automatically invalidate a circumvention system:
the question is whether the vulnerability is reparable.
Even among demonstrable vulnerabilities,
some are more and some are less practical for a censor to take advantage~of.
The important thing is to build on a solid foundation;
minor flaws may be patched up as necessary.

\begin{description}
\item[Selection of STUN servers]
It~is not unusual for a WebRTC application to use STUN,
but the choice of what STUN servers to use is up to the application.
Running dedicated STUN servers just for Snowflake would not work,
because a censor would experience no collateral harm in
blocking them.
Our deployment uses a pool of public STUN servers
that are used for applications other than circumvention,
filtered for those that support the NAT behavior discovery feature
of \autoref{sec:connection}.
The client chooses a random subset of servers from the pool
when it makes a connection;
this is because not every STUN server is accessible
under every censor.
% I thought about using stun.l.google.com as an example here.
% As of 2024-01-31, stun.l.google.com seems to work in China.
% It was DNS-blocked on 2022-10-01, but must have been unblocked since.
% https://github.com/net4people/bbs/issues/128#issuecomment-1920113565

\item[Format of STUN messages]
STUN is most often deployed over plaintext UDP,
which leaves the formatting of messages open to inspection
and potential fingerprinting.
STUN messages consist of a fixed header
followed by a variable-length list of ordered
attributes~\cite[\S 5]{rfc8489}.
What attributes appear,
and their order,
depends on the STUN implementation
and how the application uses it.

We have not done anything in particular
to disguise STUN messages.
Though plaintext UDP is the most common,
STUN specifies other transports,
including encrypted ones like DTLS.
These may be options for Snowflake in the future---of~course,
only if they are common enough that their use
does not stick out on its own.
% "Investigate if STUN over TCP/TLS is beneficial to us" https://bugs.torproject.org/tpo/anti-censorship/pluggable-transports/snowflake/40240

\item[Rendezvous]
Because the rendezvous methods of
\autoref{sec:rendezvous}
are modular,
each one needs its own justification
as to why it should be difficult to block.
In~addition, they must be implemented in a way
that does not expose accidental distinguishers.
For example, the domain fronting and AMP cache rendezvous methods
use HTTPS, which is TLS,
which means that TLS fingerprinting is a concern~\cite[\S 5.1]{Fifield2015a}.
Snowflake, like many other circumvention systems,
uses the uTLS package~\cite[\S VII]{Frolov2019a}
for a client TLS fingerprint that is randomized or that imitates common browsers.
See \autoref{sec:block-ir} for an account of when
domain fronting rendezvous was briefly blocked in Iran,
because we were slow in activating uTLS.

Though each rendezvous method may be difficult to block in itself,
a~censor might combine a low-confidence detection of rendezvous
with features from other phases of Snowflake data exchange
to strengthen its guess.

\item[DTLS]
The outermost layer of a WebRTC data connection,
directly exposed to a censor,
is DTLS (Datagram TLS) over UDP.
DTLS is an adaptation of TLS~\cite[\S 1]{rfc9147} to the datagram setting,
and therefore inherits the fingerprinting concerns of TLS~\cite{Frolov2019a}.
TLS/DTLS fingerprinting may involve, for example,
inspecting the ciphersuites and extensions of Client Hello messages,
and their order.
If~a combination
is specific to a particular implementation of a circumvention system,
it~may be blocked at low cost.

Due to practical considerations,
Snowflake's defenses to DTLS fingerprinting are not very robust,
and are reactive rather than proactive.
In~the realm of TLS one may use uTLS,
but there is as yet no equivalent for DTLS.
The present way of altering DTLS fingerprints in Snowflake
is to submit a pull request upstream to Pion
when a fingerprint feature used for blocking is identified.
\autoref{sec:block-ru} documents how this has happened twice already,
in response to blocking in Russia.

% For reference, fingerprinting changes upstreamed to Pion:
% * IP addresses as SNI values
%   https://bugs.torproject.org/tpo/anti-censorship/pluggable-transports/snowflake/40014#note_2764715
%   https://github.com/pion/dtls/issues/406
%   https://github.com/pion/dtls/pull/407
% * supported_groups in Server Hello
%   https://bugs.torproject.org/tpo/anti-censorship/pluggable-transports/snowflake/40014#note_2765074
%   https://github.com/pion/dtls/issues/409
%   https://github.com/pion/dtls/pull/410
% * Server sending Hello Verify Request
%   https://bugs.torproject.org/tpo/anti-censorship/pluggable-transports/snowflake/40014#note_2764715
%   https://gitlab.torproject.org/tpo/applications/tor-browser-build/-/merge_requests/637
%   https://bugs.torproject.org/tpo/anti-censorship/pluggable-transports/snowflake/40249
%   https://github.com/pion/dtls/pull/513
%   https://github.com/pion/webrtc/pull/2407
%
% Not fingerprinting but also upstreamed:
% * NAT behavior detection
%   https://github.com/pion/stun/issues/8
%   https://github.com/pion/stun/pull/33

\item[Data channel or media stream]
Besides data channels, WebRTC offers \firstterm{media streams},
serving the purpose of real-time
audio and video communication.
Though both are encrypted,
data channels and media streams are externally distinguishable
because they use different containers.
Data channels use DTLS,
while media streams use DTLS-SRTP;
that is, the Secure Real-Time Transport Protocol
with a DTLS key exchange~\cite[\S 4.3]{rfc8827}.

Data channels are a closer match to Snowflake's communication model:
media streams are meant to contain encoded audio and video,
not arbitrary binary data.
But the use of DTLS rather than DTLS-SRTP could become
a significant feature if other WebRTC applications mainly use media streams.
Although it would be less convenient,
it would be possible to adapt the WebRTC link between
client and proxy
to use a media stream rather than a data channel,
either by modulating binary data into a well-formed encoded
audio or video signal in the manner~of, say,
Stegozoa~\cite[\S 3.3]{Figueira2022a},
or by replacing encoded media content within SRTP packets,
as in Protozoa~\cite[\S 4.4]{Barradas2020a}
or TorKameleon~\cite[\S \mbox{III-D}]{arxiv.2303.17544}.

\end{description}

Protocol fingerprinting
is~where most research on detecting Snowflake has focused.
Fifield and Gil Epner~\cite{arxiv.1605.08805}
studied the network traffic of WebRTC applications,
with the goal of finding fingerprinting pitfalls
that might affect Snowflake,
which was then in early development.
Frolov et~al.~\cite[\S \mbox{V-C}]{Frolov2019a}
observed that the undisguised TLS fingerprint
of domain fronting rendezvous was distinctive,
and introduced the uTLS package that Snowflake
now uses to protect~it.

MacMillan et~al.~\cite{arxiv.2008.03254}
focused on the DTLS handshake,
comparing Snowflake to three other WebRTC applications.
They correctly anticipated features
of the Pion DTLS handshake
that would later be used
to block Snowflake in Russia;
see details in \autoref{sec:block-ru}.
Holland et~al.~\cite[\S 5.3]{Holland2021a},
using the bits of UDP datagrams directly as features,
demonstrated approximately equal performance
on the same DTLS handshake data set.
Their automatically derived classifier assigned high feature importance
to length fields in packets,
and in fact did well even when deprived of DTLS payload features.

\begin{figure*}[t]
\includegraphics{figures/users/users-global}
\caption{
Estimated average simultaneous Snowflake users and bandwidth by day.
}
\label{fig:client-counts}
\end{figure*}

Chen et~al.~\cite{Chen2023a}
combined features
of rendezvous and DTLS
in order to reduce false positives.
Their classifier begins
by looking for DNS queries for
STUN servers and front domains typically used by Snowflake clients.
They then apply a machine learning classifier
to features of a subsequent DTLS handshake.
The authors acknowledge that DTLS fingerprinting
is fragile, as~the DTLS fingerprint is, in~principle,
controllable by the application.
The DNS prefilter may perhaps be mitigated
by alternative rendezvous methods (\autoref{sec:rendezvous}),
or~by smarter selection of STUN servers.
Xie et~al.~\cite{Xie2023a} trained a decision tree on
packet size, direction, latency, and bandwidth features, with the aim of
distinguishing Snowflake's domain fronting rendezvous
from other forms of HTTPS.
A~challenge in classifying rendezvous flows
is that they do not consist of many packets,
which limits the features a classifier has to work with.
Their lowest reported false positive rate of 0.25\%~is,
in~our opinion, unworkably high,
given the low base rate of Snowflake rendezvous connections.

Wails et~al.~\cite{Wails2024a}
criticize past research on detecting circumvention systems,
saying that accuracy claims do not hold up
with the low base rates of circumvention traffic in practice.
% IV-D: "Despite the prima facie acceptable performance of these
% classifiers ... we argue that these results *do not* accurately
% reflect a censor's ability to detect obfs4 under realistic conditions."
They develop classifiers
for Snowflake and other circumvention protocols
that improve on the state of the art,
but find them still prohibitively imprecise at realistic base rates.
% V-C: "While it is the case that deep learning improves performance,
% the false positive rates are still prohibitively high to scale to
% realistic base rates. Fig. 5 plots Prec^λ as a function of the base
% rate λ. For more realistic base rates, such as λ > 1 × 10^6, the
% precision attained by any of the classifiers is near-zero."
They propose to reduce false positives by combining
multiple observations per IP address---classifying hosts
rather than flows---and suggest that Snowflake's lack of
fixed proxies mitigates against this enhancement.
% VII: "One way to mitigate the effects of host-based analysis is to
% design circumvention systems to use multiple ephemeral bridges
% over time rather than a few long-term static bridges, similar
% the design of Snowflake."

<<<<<<< HEAD
=======
\todo{Talk about traffic shaping, ``Grounding in Empiricism''~\cite{Tschantz2016a}?}

\begin{figure*}[t]
\includegraphics{figures/users/users-global}
\caption{
Estimated average simultaneous Snowflake users and bandwidth by day.
The values at the far left end of the graph,
in~early January~2021, are about~60 users
% > filter(filtered, abs(date - as.Date("2021-01-01")) < 3)
% # A tibble: 5 x 3
%   date       transport users
%   <date>     <chr>     <dbl>
% 1 2020-12-30 snowflake  66.2
% 2 2020-12-31 snowflake  54
% 3 2021-01-01 snowflake  53.4
% 4 2021-01-02 snowflake  65.5
% 5 2021-01-03 snowflake  65.4
and 400~kbit/s.
% > library("tidyverse")
% > WANTED_FINGERPRINTS <- c(
%     "7659DA0F96B156C322FBFF3ACCC9B9DC01C27C73" = "snowman",
%     "5481936581E23D2D178105D44DB6915AB06BFB7F" = "snowflake-01",
%     "91DA221A149007D0FD9E5515F5786C3DD07E4BB0" = "snowflake-02"
%   )
% > options(width = 200)
% > userstats <- read_csv("figures/users/userstats-bridge-transport-multi.csv") %>%
%     filter(fingerprint %in% names(WANTED_FINGERPRINTS)) %>%
%     mutate(users = users / (coverage / pmax(num_instances, coverage)))
% > bandwidth <- read_csv("figures/users/bandwidth-multi.csv") %>%
%     filter(fingerprint %in% names(WANTED_FINGERPRINTS)) %>%
%     filter(coverage > 0) %>%
%     mutate(bytes = bytes / (coverage / pmax(num_instances, coverage))) %>%
%     pivot_wider(id_cols = c(date, fingerprint), names_from = c(type), values_from = c(bytes)) %>%
%     mutate(
%       good_read = read - `dirreq-read`,
%       good_write = write - `dirreq-write`,
%       good_avg = (good_read + good_write) / 2,
%       good_avg_bps = good_avg*8/86400,
%     )
% > left_join(userstats, bandwidth, by = c("date", "fingerprint")) %>%
%     # Subtract out the pro-rated fraction of non-snowflake transports (basically negligible).
%     group_by(date, fingerprint) %>%
%     mutate(across(c(read, write, `dirreq-read`, `dirreq-write`, good_read, good_write, good_avg), ~ .x * users / sum(users))) %>%
%     ungroup() %>%
%     filter(transport == "snowflake") %>%
%     filter("2020-12-29" <= date & date < "2021-01-04") %>%
%     group_by(date) %>%
%     summarize(
%       date = last(date),
%       across(c(read, write, `dirreq-read`, `dirreq-write`, good_read, good_write, good_avg, good_avg_bps), sum, na.rm = TRUE)
%     ) %>%
%     mutate(
%       across(c(read, write, `dirreq-read`, `dirreq-write`, good_read, good_write, good_avg), scales::label_bytes(units = "auto_si", accuracy = 0.01)),
%       across(c(good_avg_bps), scales::label_number(scale_cut = scales::cut_si("bit"), accuracy = 0.01)),
%     ) %>%
%     arrange(date) %>% tail()
% # A tibble: 6 × 9
%   date       read     write   `dirreq-read` `dirreq-write` good_read good_write good_avg good_avg_bps
%   <date>     <chr>    <chr>   <chr>         <chr>          <chr>     <chr>      <chr>    <chr>
% 1 2020-12-29 9.95 GB  8.89 GB 89.52 MB      825.81 MB      9.86 GB   8.07 GB    8.97 GB  830.24 kbit
% 2 2020-12-30 10.77 GB 9.07 GB 87.01 MB      787.05 MB      10.68 GB  8.28 GB    9.48 GB  878.05 kbit
% 3 2020-12-31 5.32 GB  5.13 GB 76.97 MB      682.87 MB      5.25 GB   4.45 GB    4.85 GB  449.01 kbit
% 4 2021-01-01 4.57 GB  4.25 GB 75.48 MB      683.19 MB      4.49 GB   3.57 GB    4.03 GB  373.40 kbit
% 5 2021-01-02 7.34 GB  6.56 GB 90.84 MB      822.81 MB      7.25 GB   5.74 GB    6.49 GB  601.37 kbit
% 6 2021-01-03 8.50 GB  7.74 GB 94.69 MB      844.65 MB      8.40 GB   6.90 GB    7.65 GB  708.40 kbit
}
\label{fig:client-counts}
\end{figure*}

>>>>>>> 5487aa99
\section{Experience}
\label{sec:experience}

Snowflake has now been in operation for a few years.
In~lieu of a forward-looking evaluation,
here we take a look back
at the history of our deployment
and reflect on the experience.

\subsection{Client counts and bandwidth}
\label{sec:clients}

% Excerpts from https://gitlab.torproject.org/tpo/network-health/metrics/timeline:
% |2017-01-24|||snowflake|Tor Browser 7.0a1 released, including Snowflake for GNU/Linux only.|[blog post](https://blog.torproject.org/blog/tor-browser-70a1-released)||
% |2017-08-08|||snowflake|Tor Browser 7.5a4 released, including Snowflake for macOS.|[blog post](https://blog.torproject.org/blog/tor-browser-75a4-released) [issue](https://bugs.torproject.org/tpo/applications/tor-browser/22831)||
% |2018-03-26 20:43:42|||snowflake|Release of Tor Browser 8.0a5. Improves snowflake client performance.|[blog post](https://blog.torproject.org/tor-browser-80a5-released) [ticket](https://bugs.torproject.org/tpo/anti-censorship/pluggable-transports/snowflake/21312)||
% |2019-10-01|||snowflake|Release of Tor Browser 9.0a7, the first release that has Snowflake for Windows.|[blog post](https://blog.torproject.org/new-release-tor-browser-90a7) [ticket](https://bugs.torproject.org/tpo/anti-censorship/pluggable-transports/snowflake/25483)||
% |2020-05-22 19:51:29|||snowflake|Release of Tor Browser 9.5a13, the first release with Turbo Tunnel session persistence features for Snowflake. There is a spike in estimated users on 2020-05-21 and 2020-05-22, which appears to be an artifact.|[blog post](https://blog.torproject.org/new-release-tor-browser-95a13) [ticket](https://bugs.torproject.org/tpo/applications/tor-browser/34043) [users graph](https://metrics.torproject.org/userstats-bridge-transport.html?start=2020-03-01&end=2020-08-01&transport=snowflake)||
% |2020-06-02 18:09:48|||snowflake|Release of Tor Browser 10.0a1, the first release with Snowflake for Android.|[blog post](https://blog.torproject.org/new-release-tor-browser-100a1) [ticket](https://bugs.torproject.org/tpo/applications/tor-browser/30318)||
% |2020-06-25|2020-06-25||snowflake|One- or two-day spike in estimated Snowflake users. It resembles the spike that occurred around the time of the Turbo Tunnel release of Tor Browser 9.5a13 on 2020-05-22.|[users graph](https://metrics.torproject.org/userstats-bridge-transport.html?start=2020-03-01&end=2020-08-01&transport=snowflake)|X|
% |2020-08-19|||snowflake|Release of Tor Browser 10.0a5, which added added the ability to do NAT behavior discovery to the Snowflake client.|[blog post](https://blog.torproject.org/new-release-tor-browser-100a5/) [issue](https://bugs.torproject.org/tpo/applications/tor-browser-build/40016)||
% |2020-10-29|||snowflake|Release of Snowflake WebExtension 0.5.0, with a NAT type self-test.|[archive](https://archive.org/details/snowflake-webextension-0.5.0) [issue](https://bugs.torproject.org/tpo/anti-censorship/pluggable-transports/snowflake/40013)||
% |2020-11-17|||snowflake|Release of Snowflake WebExtension 0.5.2, with a fix to the NAT type self-test.|[archive](https://archive.org/details/snowflake-webextension-0.5.2) [merge request](https://gitlab.torproject.org/tpo/anti-censorship/pluggable-transports/snowflake-webext/-/merge_requests/9) [comment](https://bugs.torproject.org/tpo/anti-censorship/pluggable-transports/snowflake/40013#note_2716071)||
% |2021-01-12|||snowflake|Release of Orbot 16.4.0-RC-1-tor-0.4.4.6, first release with Snowflake client support.|[release](https://github.com/guardianproject/orbot/releases/tag/16.4.0-RC-1-tor-0.4.4.6)||
% |2021-02-23|||snowflake|Release of Orbot 16.4.1-BETA-2-tor.0.4.4.6, with experimental Snowflake proxy support.|[release](https://github.com/guardianproject/orbot/releases/tag/16.4.1-BETA-2-tor.0.4.4.6)||
% |2021-07-06 16:56:37|||snowflake|Release of Tor Browser 10.5, first stable release that includes Snowflake.|[blog post](https://blog.torproject.org/new-release-tor-browser-105)||
% |2021-12-01|ongoing|ru||Blocking of Tor directory authorities, relays, default obfs4 bridges, meek-azure, and Snowflake in some ISPs in Russia. There was a temporary cease of blocking for less than a day starting on 2021-12-08.|[NTC thread](https://ntc.party/t/ooni-reports-of-tor-blocking-in-certain-isps-since-2021-12-01/1477) [BBS thread](https://github.com/net4people/bbs/issues/97) [issue](https://bugs.torproject.org/tpo/community/support/40050) [blog post](https://blog.torproject.org/tor-censorship-in-russia/) [OONI report](https://ooni.org/post/2021-russia-blocks-tor/#blocking-of-the-tor-network)||
% |2021-12-14|||snowflake|Release of Tor Browser 11.5a1, with an altered DTLS fingerprint in Snowflake to counteract blocking in Russia.|[blog post](https://blog.torproject.org/new-release-tor-browser-115a1/) [issue](https://bugs.torproject.org/tpo/applications/tor-browser-build/40393) [NTC post](https://ntc.party/t/ooni-reports-of-tor-blocking-in-certain-isps-since-2021-12-01/1477/59)||
% |2021-12-20|||snowflake|Release of Tor Browser 11.0.3, with an altered DTLS fingerprint in Snowflake to counteract blocking in Russia.|[blog post](https://blog.torproject.org/new-release-tor-browser-1103/) [issue](https://bugs.torproject.org/tpo/applications/tor-browser-build/40393) [NTC post](https://ntc.party/t/ooni-reports-of-tor-blocking-in-certain-isps-since-2021-12-01/1477/59)||
% |2022-01-25 17:41:00|||snowflake|Switched the snowflake bridge to a temporary load-balanced staging server. Debugged connection problems until 2022-01-25 18:47:00.|[issue](https://bugs.torproject.org/tpo/tpa/team/40598#note_2772287) [comment](https://bugs.torproject.org/tpo/anti-censorship/pluggable-transports/snowflake/40095#note_2772325) [post](https://forum.torproject.net/t/tor-relays-how-to-reduce-tor-cpu-load-on-a-single-bridge/1483/16) [comment](https://github.com/net4people/bbs/issues/103#issuecomment-1033067920)||
% |2022-03-16 16:51:35|||snowflake|Moved Snowflake traffic to the interim bridge running instances flakey1–flakey8.|[comment](https://bugs.torproject.org/tpo/tpa/team/40664#note_2787624)||
% |2022-05-06 12:14:51|||snowflake|Upgraded the network uplink of the Snowflake bridge from 1 Gbps to 10 Gbps.|[issue](https://bugs.torproject.org/tpo/anti-censorship/pluggable-transports/snowflake/40138)||
% |2022-06-27|||snowflake|Deployed version 0.6.0 of the Snowflake WebExtension. The main feature added in this release was support for more than one bridge. It had a bug that caused it to stop reporting client IP addresses, which are used for metrics purposes by the bridge.|[archive](https://archive.org/details/snowflake-webextension-0.6.0) [merge request](https://gitlab.torproject.org/tpo/anti-censorship/pluggable-transports/snowflake-webext/-/merge_requests/29) [issue](https://bugs.torproject.org/tpo/anti-censorship/pluggable-transports/snowflake-webext/82)||
% |2022-07-14|||bridge|Release of Tor Browser 11.5, with a new feature of automatic censorship circumvention configuration.|[blog post](https://blog.torproject.org/new-release-tor-browser-115/)||
% |2022-09-21|ongoing|ir||Protests and daily Internet shutdowns in Iran.|[OONI report](https://ooni.org/post/2022-iran-blocks-social-media-mahsa-amini-protests/) [BBS thread](https://github.com/net4people/bbs/issues/125)||
% |2022-10-03 12:50:34|||snowflake|Deployment of Snowflake broker to reject proxies that do not support multiple bridges.|[issue](https://bugs.torproject.org/tpo/anti-censorship/pluggable-transports/snowflake/40193) [issue](https://bugs.torproject.org/tpo/anti-censorship/team/95)||
% |2022-10-04 17:15:00|||snowflake|Snowflake rendezvous blocked by TLS fingerprint in Iran.|[issue](https://bugs.torproject.org/tpo/anti-censorship/pluggable-transports/snowflake/40207) [BBS thread](https://github.com/net4people/bbs/issues/131)||
% |2022-10-12|||snowflake|Release of Tor Browser 11.5.4. Adds uTLS TLS camouflage support for Snowflake, making a manual configuration possible to circumvent recent TLS blocking in Iran.|[blog post](https://blog.torproject.org/new-release-tor-browser-1154/) [BBS comment](https://github.com/net4people/bbs/issues/131#issuecomment-1280391051)||
% |2022-10-17 15:52:00||ir|snowflake|Enabled uTLS for Snowflake in Iran in the Circumvention Settings API, using the `hellochrome_auto` fingerprint.|[comment](https://bugs.torproject.org/tpo/anti-censorship/team/96#note_2844378) [merge request](https://gitlab.torproject.org/tpo/anti-censorship/rdsys-admin/-/merge_requests/6)||
% |2022-10-20 15:16:00|||snowflake|Release of Orbot for Android 16.6.3-BETA-2-tor.0.4.7.10. Adds uTLS TLS camouflage support for Snowflake, making it possible to circumvent recent TLS blocking in Iran.|[release](https://github.com/guardianproject/orbot/releases/tag/16.6.3-BETA-2-tor.0.4.7.10) [announcement](https://github.com/net4people/bbs/issues/125#issuecomment-1285897627)||
% |2022-10-27|||snowflake|Release of Tor Browser 11.5.6. Fixes the problem that prevented Snowflake from working in 11.5.5, and enables uTLS TLS camouflage support by default for Snowflake.|[blog post](https://blog.torproject.org/new-release-tor-browser-1156/) [issue](https://bugs.torproject.org/tpo/applications/tor-browser-build/40665)||
% |2022-11-01||ir|snowflake|Orbot begins a gradual release rollout of version 16.6.3-RC-1-tor.0.4.7.10, which has TLS fingerprint changes to make Snowflake work in Iran again.|[release](https://github.com/guardianproject/orbot/releases/tag/16.6.3-RC-1-tor.0.4.7.10)||
% |2022-12-01|||snowflake|Release of Tor Browser 12.0a5, the first release to contain both the snowflake-01 and snowflake-02 bridges.|[issue](https://bugs.torproject.org/tpo/applications/tor-browser-build/40674) [announcement](https://lists.torproject.org/pipermail/tor-announce/2022-December/000256.html) [BBS comment](https://github.com/net4people/bbs/issues/152#issuecomment-1336220171)||
% |2022-12-07|||snowflake|Release of Tor Browser 12.0, the first stable release to contain both the snowflake-01 and snowflake-02 bridges.|[issue](https://bugs.torproject.org/tpo/applications/tor-browser-build/40674) [blog post](https://blog.torproject.org/new-release-tor-browser-120/) [BBS comment](https://github.com/net4people/bbs/issues/152#issuecomment-1342800169) [NTC comment](https://ntc.party/t/second-snowflake-bridge-available-for-testing/3445/2)||
% |2023-01-16|2023-01-24|ir|moat snowflake|The domain name cdn.sstatic.net, which is used by Snowflake and Moat, is blocked in some ISPs in Iran.|[comment](https://bugs.torproject.org/tpo/anti-censorship/team/115#note_2873040)||
% |2023-01-31|2023-02-01|ir|moat snowflake|The domain name cdn.sstatic.net, which is used by Snowflake and Moat, is again blocked in some ISPs in Iran.|[comment](https://bugs.torproject.org/tpo/anti-censorship/team/115#note_2876012)||
% |2023-02-08|2023-02-13|ir|moat snowflake|The domain name cdn.sstatic.net, which is used by Snowflake and Moat, is again blocked in some ISPs in Iran.|[comment](https://bugs.torproject.org/tpo/anti-censorship/team/115#note_2883298) [OONI chart](https://explorer.ooni.org/chart/mat?probe_cc=IR&since=2023-01-23&until=2023-03-01&time_grain=day&axis_x=measurement_start_day&test_name=web_connectivity&domain=cdn.sstatic.net)||
% |2023-02-15|||snowflake|Release of Tor Browser 12.0.3. Has a change to the Snowflake DTLS fingerprint (removes Hello Verify Request) to mitigate reported blocking in Russia.|[blog post](https://blog.torproject.org/new-release-tor-browser-1203/) [comment about Hello Verify Request](https://bugs.torproject.org/tpo/anti-censorship/censorship-analysis/40030#note_2823140) [Snowflake merge request](https://gitlab.torproject.org/tpo/anti-censorship/pluggable-transports/snowflake/-/merge_requests/134) [Tor Browser merge request](https://gitlab.torproject.org/tpo/applications/tor-browser-build/-/merge_requests/637)||
% |2023-02-19|2023-02-19|ir|moat snowflake|The domain name cdn.sstatic.net, which is used by Snowflake and Moat, is again blocked in some ISPs in Iran.|[comment](https://bugs.torproject.org/tpo/anti-censorship/team/115#note_2883298) [OONI chart](https://explorer.ooni.org/chart/mat?probe_cc=IR&since=2023-01-23&until=2023-03-01&time_grain=day&axis_x=measurement_start_day&test_name=web_connectivity&domain=cdn.sstatic.net)||
% |2023-02-22|2023-02-22|ir|moat snowflake|The domain name cdn.sstatic.net, which is used by Snowflake and Moat, is again blocked in some ISPs in Iran.|[comment](https://bugs.torproject.org/tpo/anti-censorship/team/115#note_2883298) [OONI chart](https://explorer.ooni.org/chart/mat?probe_cc=IR&since=2023-01-23&until=2023-03-01&time_grain=day&axis_x=measurement_start_day&test_name=web_connectivity&domain=cdn.sstatic.net)||
% |2023-03-13 19:46:07|||snowflake|Restarted snowflake-02 bridge for a bugfix.|[comment](https://bugs.torproject.org/tpo/anti-censorship/pluggable-transports/snowflake/40262#note_2886032) [issue](https://bugs.torproject.org/tpo/anti-censorship/pluggable-transports/snowflake/40260)||
% |2023-03-13 20:17:54|||snowflake|Restarted snowflake-01 bridge for a bugfix.|[comment](https://bugs.torproject.org/tpo/anti-censorship/pluggable-transports/snowflake/40262#note_2886041) [issue](https://bugs.torproject.org/tpo/anti-censorship/pluggable-transports/snowflake/40260)||
% |2023-03-15|||snowflake|Release of Orbot for Android v17 BETA 2. First release of Orbot to include the snowflake-02 bridge along with the existing snowflake-01. Has a change to the Snowflake DTLS fingerprint (removes Hello Verify Request) to mitigate reported blocking in Russia.|[release](https://github.com/guardianproject/orbot/releases/tag/17.0.0-BETA-2-tor.0.4.7.11) [Orbot commit adding snowflake-02](https://github.com/guardianproject/orbot/commit/c3f6ee18f17770a5904ad19c3cd24b9c8dcb3885) [IPtProxy commit upgrading Snowflake](https://github.com/tladesignz/IPtProxy/commit/5d0654a6a1439c05d3ee52b2b351b5df1ff3f6dc)||

Snowflake became available to end users gradually,
reflecting a long development process.
Development began in late 2015,
% 2015-10-01 initial commit in go-webrtc https://github.com/keroserene/go-webrtc/commit/a044c5aaa6cd8b7c66ca7863e35e1f1931677fc6
% 2015-12-22 initial commit in snowflake https://gitlab.torproject.org/tpo/anti-censorship/pluggable-transports/snowflake/-/commit/41c7613db85f6c1e8d13ea3639fb35d71f6ad942
and deployment in~2017,
but the system only really became usable in~2020.
It~began to attract large numbers of users
(enough to merit a censor's attention)
in~2022, following
network blocking events in Russia and Iran.

<<<<<<< HEAD
Snowflake
was first released for GNU/Linux
in Tor Browser~7.0a1 on \mbox{2017-01-24}
=======
Snowflake shipped in the alpha release series of Tor Browser
before graduating to the stable series.
The first releases of Snowflake were
for GNU/Linux
in Tor Browser~7.0a1 on \mbox{2017-01-24}\urlfootnote{
% "Add snowflake pt to alpha linux builds"
https://bugs.torproject.org/tpo/applications/tor-browser/20735
>>>>>>> 5487aa99
% "First working bundles with Snowflake, for linux only" https://bugs.torproject.org/tpo/anti-censorship/pluggable-transports/snowflake/19001
}
and for macOS
in Tor Browser~7.5a4 on \mbox{2017-08-08}\urlfootnote{
% "Merge Snowflake for mac"
https://bugs.torproject.org/tpo/applications/tor-browser/22831
% "mac reproducible build" https://bugs.torproject.org/tpo/anti-censorship/pluggable-transports/snowflake/19001
% "[tbb-dev] Please check reproducibility of mac build with Snowflake (e084e83418)" https://lists.torproject.org/pipermail/tbb-dev/2017-July/000579.html
<<<<<<< HEAD
% "Merge Snowflake for mac" https://bugs.torproject.org/tpo/applications/tor-browser/22831
We~made the switch to
Pion WebRTC~\cite{pion-webrtc} in~2019
for more convenient cross-platform development.
We~released Snowflake for Windows
in Tor Browser~9.0a7 on \mbox{2019-10-01},
% "Android reproducible build of Snowflake" https://bugs.torproject.org/tpo/applications/tor-browser/28672
% "Integrate snowflake into mobile Tor Browser alpha" https://bugs.torproject.org/tpo/applications/tor-browser/30318
=======
}.
But we hit a roadblock in attempting to prepare releases for other platforms:
the Chromium-derived WebRTC library we had used to that point
presented major difficulties
in Tor Browser's
cross-compiling, reproducible build environment.
What let us resume making progress was a switch to
Pion WebRTC~\cite{pion-webrtc} in~2019.
With it, we~were able to release
Snowflake for Windows
in Tor Browser~9.0a7 on \mbox{2019-10-01}\urlfootnote{
% "Windows reproducible build of snowflake"
https://bugs.torproject.org/tpo/anti-censorship/pluggable-transports/snowflake/25483
},
>>>>>>> 5487aa99
and for Android in
Tor Browser~10.0a1 on \mbox{2020-06-02}\urlfootnote{
% "Integrate snowflake into mobile Tor Browser alpha"
https://bugs.torproject.org/tpo/applications/tor-browser/30318
% "Android reproducible build of Snowflake" https://bugs.torproject.org/tpo/applications/tor-browser/28672
}.

While at this point Snowflake was available
on every platform supported by Tor Browser,
it was not yet comfortably usable.
Two important parts were missing:
no~NAT type matching (\autoref{sec:connection})
meant that a client could not always connect to its assigned proxy;
and a lack of persistent session state (\autoref{sec:data-transfer})
meant that even if a proxy connection was successful,
the client's session would end once that proxy disappeared.
For these reasons, by early 2020,
the average number of concurrent users
had not risen above~40.
% > library("tidyverse")
% > WANTED_FINGERPRINTS <- c(
%     "7659DA0F96B156C322FBFF3ACCC9B9DC01C27C73" = "snowman",
%     "5481936581E23D2D178105D44DB6915AB06BFB7F" = "snowflake-01",
%     "91DA221A149007D0FD9E5515F5786C3DD07E4BB0" = "snowflake-02"
%   )
% > userstats <- read_csv("figures/users/userstats-bridge-transport-multi.csv") %>%
%     filter(transport == "snowflake" & fingerprint %in% names(WANTED_FINGERPRINTS)) %>%
%     mutate(users = users / (coverage / pmax(num_instances, coverage))) %>%
%     group_by(date, transport) %>% summarize(users = sum(users, na.rm = TRUE), .groups = "drop")
%
% Ignoring two apparently anomalous spikes before 2021.
% One on 2020-05-21 and 2020-05-22 (the day of the Turbo Tunnel release):
% > filter(userstats, "2020-05-19" <= date & date <= "2020-05-24")
% # A tibble: 6 x 3
%   date       transport  users
%   <date>     <chr>      <dbl>
% 1 2020-05-19 snowflake   9.16
% 2 2020-05-20 snowflake  14.7
% 3 2020-05-21 snowflake 133.
% 4 2020-05-22 snowflake 388.
% 5 2020-05-23 snowflake   7.9
% 6 2020-05-24 snowflake  13.9
% One on 2020-06-25 and 2020-06-26 (not sure what this one is about):
% > filter(userstats, "2020-06-23" <= date & date <= "2020-06-28")
% # A tibble: 6 x 3
%   date       transport users
%   <date>     <chr>     <dbl>
% 1 2020-06-23 snowflake  17.0
% 2 2020-06-24 snowflake  20.2
% 3 2020-06-25 snowflake  71.7
% 4 2020-06-26 snowflake 211.
% 5 2020-06-27 snowflake  22.5
% 6 2020-06-28 snowflake  33.7
%
% > filtered <- filter(userstats, !(date %in% as.Date(c("2020-05-21", "2020-05-22", "2020-06-25", "2020-06-26"))))
% > filtered[which.max(filter(filtered, date < "2020-05-21")$users), ]
% # A tibble: 1 x 3
%   date       transport users
%   <date>     <chr>     <dbl>
% 1 2020-04-01 snowflake  34.0
The Turbo Tunnel session persistence feature
became available to users in Tor Browser~9.5a13
on \mbox{2020-05-22}.\urlfootnote{
% "Merge a turbotunnel branch"
https://bugs.torproject.org/tpo/anti-censorship/pluggable-transports/snowflake/33745
% "Update snowflake to persist sessions across proxies" https://bugs.torproject.org/tpo/applications/tor-browser/34043
}
The client part of NAT behavior detection
was released with Tor Browser~10.0a5 on \mbox{2020-08-19}\urlfootnote{
% "Use STUN to determine NAT behaviour of peers"
https://bugs.torproject.org/tpo/anti-censorship/pluggable-transports/snowflake/34129
% "Update snowflake version and prefs to do nat discovery at the client" https://bugs.torproject.org/tpo/applications/tor-browser-build/40016
},
and proxy support was added on \mbox{2020-11-17}\urlfootnote{
% "Have a remote probe service to test snowflake proxy NAT compatability"
https://bugs.torproject.org/tpo/anti-censorship/pluggable-transports/snowflake/40013
% "Wait for ice gathering to complete before probtest" https://gitlab.torproject.org/tpo/anti-censorship/pluggable-transports/snowflake-webext/-/merge_requests/9
% "after merging snowflake-webext!9 (merged), this is finally working" https://bugs.torproject.org/tpo/anti-censorship/pluggable-transports/snowflake/40013#note_2716071
% https://archive.org/details/snowflake-webextension-0.5.2
}.
With these changes, Snowflake became practical for daily browsing,
and the number of users began to grow into~2021.

This brings us to \autoref{fig:client-counts}, which
shows the Snowflake users and daily bandwidth since 2021.
Be aware: the chart does not show a count of unique clients,
but rather the \emph{average number of concurrent clients} per day~\cite{tor-tr-2012-10-001}.
% "The result is an average number of concurrent users, estimated from data collected over a day. We can't say how many distinct users there are."
% https://metrics.torproject.org/reproducible-metrics.html#users
% $ grep '^2022-05-01.*,snowflake,' figures/users/userstats-bridge-transport-multi.csv
% 2022-05-01,5481936581E23D2D178105D44DB6915AB06BFB7F,snowflake,12235.62,100.00
\todo{Say where the measurements come from; i.e., Tor Metrics descriptors.}
For example, the value of 12,000 on \mbox{2022-05-01}
means that, on~average, 12,000 clients were using the service
at any point in time on that day.
The contribution of a client depends on how long it uses the system each day,
not how many temporary proxies it uses.

Snowflake's growth began in earnest
when it became part of default installations.
Orbot, a mobile app that provides a VPN-like Tor proxy,
added a Snowflake client in version 16.4.0
on \mbox{2021-01-12}.\urlfootnote{
% 2021-01-12
https://github.com/guardianproject/orbot/releases/tag/16.4.0-RC-1-tor-0.4.4.6 2021-01-12
% https://github.com/guardianproject/orbot/blob/a69f39bb37469e65730d0751519848ec29001959/CHANGELOG#L788 /** 16.4.0-RC-1-tor-0.4.4.6 / 12 January 2021 **/
% "First version of Orbot with Snowflake, 16.4.0 on 2021-01-12?" https://lists.mayfirst.org/pipermail/guardian-dev/2023-July/005704.html
}
Snowflake graduated to Tor Browser's stable series
in Tor Browser~10.5
on \mbox{2021-07-06}\urlfootnote{
https://blog.torproject.org/new-release-tor-browser-105
},
becoming a third built-in circumvention option
alongside meek and obfs4.
% https://gitlab.torproject.org/tpo/applications/tor-browser-build/-/blob/tbb-10.5-build1/projects/tor-browser/Bundle-Data/PTConfigs/bridge_prefs.js
Being part of a stable release meant that it was
easily available to all Tor users,
not just a self-selected group of alpha testers.
The number of users steadily increased
over the next five months,
reaching almost~2,000 by December~2021.

A~network censorship event may have the effect
of either increasing or decreasing the number of users
of a circumvention system.
The user count decreases
when the system is not robust enough and falls to blocking;
but increases when it remains one
of a diminished number of ways to reach the outside world.
Two such censorship events,
one in Russia and one in Iran,
had the effect of increasing the number of Snowflake users
by multiples.

On \mbox{2021-12-01}, some ISPs in Russia
deployed measures to block
most forms of access to Tor,
including Snowflake~\cite{ooni-2021-russia-blocks-tor}.
The measures varied in their effectiveness;
in~the case of Snowflake,
blocking was triggered by a particular feature of the DTLS handshake
which we were able to mitigate in new releases within a few weeks.\urlfootnote{
% "Point to a forked version of pion/dtls with fingerprinting fix"
https://bugs.torproject.org/tpo/applications/tor-browser-build/40393
% "All right, finally managed to circumvent the censorship." https://bugs.torproject.org/tpo/anti-censorship/pluggable-transports/snowflake/40014#note_2765074
% https://blog.torproject.org/new-release-tor-browser-115a1/
% https://blog.torproject.org/new-release-tor-browser-1103/
}
Over the next two months the total number of Snowflake users quadrupled.
By~May 2022,
about 70\% of Snowflake users were in Russia.
% > library("tidyverse")
% > WANTED_FINGERPRINTS <- c(
%     "7659DA0F96B156C322FBFF3ACCC9B9DC01C27C73" = "snowman",
%     "5481936581E23D2D178105D44DB6915AB06BFB7F" = "snowflake-01",
%     "91DA221A149007D0FD9E5515F5786C3DD07E4BB0" = "snowflake-02"
%   )
% > userstats <- read_csv("figures/users/userstats-bridge-combined-multi.csv") %>%
%     filter(transport == "snowflake" & fingerprint %in% names(WANTED_FINGERPRINTS)) %>%
%     mutate(across(c(low, high), ~ .x / (coverage / pmax(num_instances, coverage)))) %>%
%     mutate(users = (low + high) / 2) %>%
%     # Combine the contributions of all bridges.
%     group_by(date, transport, country) %>% summarize(across(c(low, high, users), sum), .groups = "drop") %>%
%     # Apportion "??" to other countries (see figures/users/users-country.r).
%     group_by(date, transport) %>% mutate(across(c(low, high, users), ~ .x * sum(.x) / sum(ifelse(country == "??", 0, .x)))) %>% ungroup() %>% filter(country != "??")
% > userstats %>% filter(date == "2022-05-20") %>% arrange(desc(users)) %>%
%     mutate(percent = users / sum(users) * 100) %>% head()
% # A tibble: 6 x 7
%   date       transport country   low  high users percent
%   <date>     <chr>     <chr>   <dbl> <dbl> <dbl>   <dbl>
% 1 2022-05-20 snowflake ru      9311. 9311. 9311.   70.4
% 2 2022-05-20 snowflake us      1108. 1109. 1109.    8.38
% 3 2022-05-20 snowflake cn       533.  535.  534.    4.04
% 4 2022-05-20 snowflake de       256.  258.  257.    1.94
% 5 2022-05-20 snowflake by       200.  202.  201.    1.52
% 6 2022-05-20 snowflake gb       184.  186.  185.    1.40
The user count in Russia got an additional small boost,
visible in the graph,
starting on \mbox{2022-07-14},
when Tor Browser~11.5 added the Connection Assist feature,
which automatically enables circumvention options when needed.\urlfootnote{
https://blog.torproject.org/new-release-tor-browser-115/
% Graph showing boost going mostly to Russia: https://bugs.torproject.org/tpo/anti-censorship/pluggable-transports/snowflake-webext/82#note_2891387
}
We~will present more details of blocking actions in Russia
and their effect on usage in \autoref{sec:block-ru}.

% "Shutdowns, intensified blocking in Iran since 2022-09-21" https://github.com/net4people/bbs/issues/125
% "Need to increase number of tor instances on snowflake-01 bridge, increased usage since yesterday [2022-09-21]" https://lists.torproject.org/pipermail/anti-censorship-team/2022-September/000247.html
% "Graphs of user counts from Iran since the onset of shutdowns" https://forum.torproject.net/t/graphs-of-user-counts-from-iran-since-the-onset-of-shutdowns/4843
The next event to have a major effect on Snowflake usage
was the nationwide protests that started in Iran on \mbox{2022-09-16}.
The government imposed network shutdowns
and additional network blocking,
severe even by the standards of a country already notorious
for censorship~\cite{ooni-2022-iran-blocks-social-media-mahsa-amini-protests}.
Users turned to the few circumvention systems
that continued working in the face of the new restrictions,
one of which was Snowflake.
Adoption was rapid:
on~\mbox{2022-09-20}, Iran accounted for only~1\% of Snowflake users;
by~\mbox{2022-09-24} it was 67\%.
% > library("tidyverse")
% > WANTED_FINGERPRINTS <- c(
%     "7659DA0F96B156C322FBFF3ACCC9B9DC01C27C73" = "snowman",
%     "5481936581E23D2D178105D44DB6915AB06BFB7F" = "snowflake-01",
%     "91DA221A149007D0FD9E5515F5786C3DD07E4BB0" = "snowflake-02"
%   )
% > userstats <- read_csv("figures/users/userstats-bridge-combined-multi.csv") %>%
%     filter(transport == "snowflake" & fingerprint %in% names(WANTED_FINGERPRINTS)) %>%
%     mutate(across(c(low, high), ~ .x / (coverage / pmax(num_instances, coverage)))) %>%
%     mutate(users = (low + high) / 2) %>%
%     # Combine the contributions of all bridges.
%     group_by(date, transport, country) %>% summarize(across(c(low, high, users), sum), .groups = "drop") %>%
%     # Apportion "??" to other countries (see figures/users/users-country.r).
%     group_by(date, transport) %>% mutate(across(c(low, high, users), ~ .x * sum(.x) / sum(ifelse(country == "??", 0, .x)))) %>% ungroup() %>% filter(country != "??")
% > userstats %>% filter("2022-09-19" <= date & date <= "2022-09-25") %>%
%     group_by(date, transport) %>% mutate(percent = users / sum(users) * 100) %>% filter(country == "ir") %>% ungroup()
% # A tibble: 7 x 7
%   date       transport country    low   high  users percent
%   <date>     <chr>     <chr>    <dbl>  <dbl>  <dbl>   <dbl>
% 1 2022-09-19 snowflake ir        205.   207.   206.    1.20
% 2 2022-09-20 snowflake ir        228.   229.   228.    1.32
% 3 2022-09-21 snowflake ir       1024.  1025.  1024.    5.48
% 4 2022-09-22 snowflake ir      20920. 20909. 20914.   50.3
% 5 2022-09-23 snowflake ir      48467. 48427. 48447.   62.8
% 6 2022-09-24 snowflake ir      49130. 49083. 49107.   66.0
% 7 2022-09-25 snowflake ir      59517. 59470. 59493.   67.4
The influx of users had us scrambling for a few days
to implement performance improvements.
Two weeks later, on \mbox{2022-10-04},
usage dropped almost as quickly as it had risen---the
cause was the blocking of a TLS fingerprint
used by the Snowflake client.\urlfootnote{
% "Sudden reduction in snowflake-01 bridge bandwidth, 2022-10-04 17:15"
https://bugs.torproject.org/tpo/anti-censorship/pluggable-transports/snowflake/40207
}
After we released fixes for the TLS fingerprinting issue,
the user count began to recover going into 2023.
But in our haste to deploy optimizations in September,
we~had introduced a bug that harmed performance,
getting worse with more users\urlfootnote{
% "Weird KCP packets received by the client"
https://bugs.torproject.org/tpo/anti-censorship/pluggable-transports/snowflake/40260
},
which dragged the count down again,
until the bug was fixed in mid-March.
Umayya et~al.\ happened to do performance tests of Snowflake
during this time~\cite[\S 4.6]{Umayya2023a}---their results
bear out the lessened reliability of connections
before the performance bug was fixed\urlfootnote{
% "Deploy snowflake-server for QueuePacketConn buffer reuse fix (#40260)"
https://bugs.torproject.org/tpo/anti-censorship/pluggable-transports/snowflake/40262
}.
More details on blocking actions in Iran
will appear in \autoref{sec:block-ir}.

For most of this history,
we ran the backend bridge on a single server,
upgrading and optimizing it as needed.
But as the bridge reached its hardware capacity,
and performance improvements got harder to achieve,
we deployed a second bridge to share the load.
The new bridge was made available in
Tor Browser~12.0 on \mbox{2022-12-07}.
<<<<<<< HEAD
By~July, it~supported about 18\% of Snowflake users.
=======
By~July, it~supported about 18\% of users.\todo{Revisit this when Orbot~17 hits the \href{https://play.google.com/store/apps/details?id=org.torproject.android}{Play Store}.}
>>>>>>> 5487aa99
% > library("tidyverse")
% > WANTED_FINGERPRINTS <- c(
%     "7659DA0F96B156C322FBFF3ACCC9B9DC01C27C73" = "snowman",
%     "5481936581E23D2D178105D44DB6915AB06BFB7F" = "snowflake-01",
%     "91DA221A149007D0FD9E5515F5786C3DD07E4BB0" = "snowflake-02"
%   )
% > userstats <- read_csv("figures/users/userstats-bridge-transport-multi.csv") %>%
%     filter(transport == "snowflake" & fingerprint %in% names(WANTED_FINGERPRINTS)) %>%
%     mutate(users = users / (coverage / pmax(num_instances, coverage))) %>%
%     mutate(instance = WANTED_FINGERPRINTS[fingerprint], fingerprint = NULL) %>%
%     group_by(date, transport) %>% mutate (percent = 100 * users / sum(users, na.rm = TRUE)) %>% ungroup()
% > print(userstats %>% filter("2023-07-25" <= date & date < "2023-08-01"), n = 100)
% # A tibble: 14 × 7
%    date       transport  users num_instances coverage instance     percent
%    <date>     <chr>      <dbl>         <dbl>    <dbl> <chr>          <dbl>
%  1 2023-07-25 snowflake 56792.            12     11.4 snowflake-01    82.0
%  2 2023-07-25 snowflake 12449.            12     12   snowflake-02    18.0
%  3 2023-07-26 snowflake 55699.            12     12   snowflake-01    81.8
%  4 2023-07-26 snowflake 12430.            12     12   snowflake-02    18.2
%  5 2023-07-27 snowflake 54512.            12     12   snowflake-01    81.6
%  6 2023-07-27 snowflake 12282             12     12   snowflake-02    18.4
%  7 2023-07-28 snowflake 53879.            12     12   snowflake-01    81.4
%  8 2023-07-28 snowflake 12299.            12     12   snowflake-02    18.6
%  9 2023-07-29 snowflake 54822.            12     12   snowflake-01    81.3
% 10 2023-07-29 snowflake 12649.            12     12   snowflake-02    18.7
% 11 2023-07-30 snowflake 55682.            12     11.6 snowflake-01    81.3
% 12 2023-07-30 snowflake 12848.            12     12   snowflake-02    18.7
% 13 2023-07-31 snowflake 56160.            12     11.4 snowflake-01    81.2
% 14 2023-07-31 snowflake 13007.            12     12   snowflake-02    18.8

The drop in users by about half on \mbox{2023-09-20}
was not caused by censor action:
rather, it~was an unexpected change in the cloud
infrastructure we used for domain fronting rendezvous.
The front domain we had been using
changed its hosting to a different CDN,
which caused client rendezvous messages to fail to reach the broker.\urlfootnote{
% Problems with Snowflake since 2023-09-20: "broker failure Unexpected error, no answer."
https://forum.torproject.org/t/9346
% "[anti-censorship-team] Trying to understand multi-bridge dynamics post after Fastly/Cloudflare domain front change" https://lists.torproject.org/pipermail/anti-censorship-team/2023-September/000317.html
}
The user count began
to recover after we made releases
with alternative front domains.\urlfootnote{
% "Use foursquare as domain front for snowflake"
https://bugs.torproject.org/tpo/applications/tor-browser/42120
% "Randomly select front domain from comma-separated list" https://gitlab.torproject.org/tpo/anti-censorship/pluggable-transports/snowflake/-/merge_requests/182
% 2023-09-24 "New Alpha Release: Tor Browser 13.0a5 (Android, Windows, macOS, Linux)" https://blog.torproject.org/new-alpha-release-tor-browser-130a5/
% 2023-09-26 "New Release: Tor Browser 12.5.5" https://blog.torproject.org/new-release-tor-browser-1255/
}

As~of \mbox{2024-01-01},
Snowflake had transferred 12.8~PB of circumvention data.
% > library("tidyverse")
% > WANTED_FINGERPRINTS <- c(
%     "7659DA0F96B156C322FBFF3ACCC9B9DC01C27C73" = "snowman",
%     "5481936581E23D2D178105D44DB6915AB06BFB7F" = "snowflake-01",
%     "91DA221A149007D0FD9E5515F5786C3DD07E4BB0" = "snowflake-02"
%   )
% > options(width = 200)
% > userstats <- read_csv("figures/users/userstats-bridge-transport-multi.csv") %>%
%     filter(fingerprint %in% names(WANTED_FINGERPRINTS)) %>%
%     mutate(users = users / (coverage / pmax(num_instances, coverage)))
% > bandwidth <- read_csv("figures/users/bandwidth-multi.csv") %>%
%     filter(fingerprint %in% names(WANTED_FINGERPRINTS)) %>%
%     filter(coverage > 0) %>%
%     mutate(bytes = bytes / (coverage / pmax(num_instances, coverage))) %>%
%     pivot_wider(id_cols = c(date, fingerprint), names_from = c(type), values_from = c(bytes)) %>%
%     mutate(
%       good_read = read - `dirreq-read`,
%       good_write = write - `dirreq-write`,
%       good_avg = (good_read + good_write) / 2
%     )
% > left_join(userstats, bandwidth, by = c("date", "fingerprint")) %>%
%     # Subtract out the pro-rated fraction of non-snowflake transports (basically negligible).
%     group_by(date, fingerprint) %>%
%     mutate(across(c(read, write, `dirreq-read`, `dirreq-write`, good_read, good_write, good_avg), ~ .x * users / sum(users))) %>%
%     ungroup() %>%
%     filter(transport == "snowflake") %>%
%     filter(date < "2024-01-01") %>%
%     summarize(
%       date = last(date),
%       across(c(read, write, `dirreq-read`, `dirreq-write`, good_read, good_write, good_avg), sum, na.rm = TRUE)
%     ) %>%
%     mutate(across(c(read, write, `dirreq-read`, `dirreq-write`, good_read, good_write, good_avg), scales::label_bytes(units = "auto_si", accuracy = 0.01)))
% # A tibble: 1 × 8
%   date       read     write    `dirreq-read` `dirreq-write` good_read good_write good_avg
%   <date>     <chr>    <chr>    <chr>         <chr>          <chr>     <chr>      <chr>
% 1 2023-12-31 12.90 PB 12.94 PB 9.38 TB       173.88 TB      12.89 PB  12.76 PB   12.83 PB
We~are referring to goodput: Tor TLS traffic inside the tunnel,
ignoring WebRTC, WebSocket, and KCP/\allowbreak smux overhead.
<<<<<<< HEAD
% At~that time, about 0.8\% of all Tor users
% (23\%~of bridge users) used Snowflake to connect to Tor.
=======
At~that time, about 0.9\% of all Tor users\todo{
As of \mbox{2023-11-01}, relay users are currently inflated due to
\href{https://bugs.torproject.org/tpo/network-health/analysis/59}{\#59}.
}
(24\%~of bridge users) used Snowflake to connect to Tor.
>>>>>>> 5487aa99
% > library("tidyverse")
% > WANTED_FINGERPRINTS <- c(
%     "7659DA0F96B156C322FBFF3ACCC9B9DC01C27C73" = "snowman",
%     "5481936581E23D2D178105D44DB6915AB06BFB7F" = "snowflake-01",
%     "91DA221A149007D0FD9E5515F5786C3DD07E4BB0" = "snowflake-02"
%   )
% > DATE_RANGE <- as.Date(c("2023-12-25", "2024-01-01"))
% > userstats <- bind_rows(
%     read_csv("figures/users/userstats-relay-country.csv", comment = "#") %>%
%       mutate(mode = "relay"),
%     read_csv("figures/users/userstats-bridge-transport.csv", comment = "#") %>%
%       filter(transport != "snowflake") %>%
%       mutate(mode = "bridge"),
%     # Use our own numbers for Snowflake users, rather than Tor Metrics'.
%     read_csv("figures/users/userstats-bridge-transport-multi.csv") %>%
%       filter(fingerprint %in% names(WANTED_FINGERPRINTS)) %>%
%       filter(transport == "snowflake") %>%
%       mutate(users = users / (coverage / pmax(num_instances, coverage))) %>%
%       group_by(date, transport) %>% summarize(users = sum(users, na.rm = TRUE), .groups = "drop") %>%
%       mutate(frac = 100, mode = "bridge")
%   ) %>%
%   filter(lubridate::`%within%`(date, do.call(lubridate::interval, as.list(DATE_RANGE)))) %>%
%     mutate(transport = if_else(mode == "bridge" & transport != "snowflake", "non-snowflake", transport)) %>%
%     group_by(mode, transport) %>% summarize(users = sum(users, na.rm = TRUE), .groups = "drop")
% > userstats %>% mutate(percent = 100 * users / sum(users))
% # A tibble: 3 × 4
%   mode   transport         users percent
%   <chr>  <chr>             <dbl>   <dbl>
% 1 bridge non-snowflake  1020227    2.75
% 2 bridge snowflake       321189.   0.867
% 3 relay  NA            35714601   96.4
% > userstats %>% filter(mode == "bridge") %>% mutate(percent = 100 * users / sum(users))
% # A tibble: 2 × 4
%   mode   transport        users percent
%   <chr>  <chr>            <dbl>   <dbl>
% 1 bridge non-snowflake 1020227     76.1
% 2 bridge snowflake      321189.    23.9

\subsection{Number and type of proxies}
\label{sec:proxies}

\begin{figure}
\includegraphics{figures/proxies/proxy-type}
\caption{
Unique proxy IP addresses per day,
by proxy type.
The two steps in the graph correspond
to the invasion of Ukraine by Russia in February~2022,
% 2022-02-25 https://twitter.com/torproject/status/1497276960556429324
% 2022-02-25 https://twitter.com/0xggus/status/1497224413829283877
and network restrictions in Iran beginning September~2022,
% 2022-09-24 https://twitter.com/torproject/status/1573670895696183303
% 2022-10-03 https://www.eff.org/deeplinks/2022/10/snowflake-makes-it-easy-anyone-fight-censorship
at which times there were campaigns
to encourage running Snowflake proxies.
Unknown proxy types (fewer than~50) are not shown.
}
\label{fig:proxy-type}
% 2021-02-23 https://github.com/guardianproject/orbot/releases/tag/16.4.1-BETA-2-tor.0.4.4.6
% "experimental mode to enable running as a Snowflake proxy"
% 2021-07-14 https://github.com/tladesignz/IPtProxy/commit/228e9e61e285ee548a42d6bee487577e44630695
% IPtProxy 1.1.0 changes its proxy type from "standalone" to "iptproxy"
% 2021-12-20 https://github.com/guardianproject/orbot/releases/tag/16.5.2-RC-1-tor.0.4.6.8
% Orbot updates IPtProxy from 1.0.0 to 1.2.0 https://github.com/guardianproject/orbot/commit/57add48cd904afe94363219887cd142bb5cf6696
% 2022-01-03 https://github.com/guardianproject/orbot/releases/tag/16.5.2-RC-5-tor.0.4.6.9
% This is close to the date (2022-01-05) when there's sudden growth in "Unknown",
% which is probably Orbot self-reporting as "iptproxy" and the broker throwing away that label for being unrecognized.
% 2022-03-21 https://gitlab.torproject.org/tpo/anti-censorship/pluggable-transports/snowflake/-/merge_requests/82
% Broker starts to recognize "iptproxy" as a probe type, but not deployed yet.
% 2022-05-03 https://github.com/tladesignz/IPtProxy/commit/c6ba25ef6ce8449476f734c626eadffdf55d0519
% IPtProxy 1.6.0 adds 'ProxyType: "iptproxy"' (no effective change, had already been done in a patch).
% 2022-06-21 https://bugs.torproject.org/tpo/anti-censorship/pluggable-transports/snowflake/40151
% Broker deployment, broker starts recording "iptproxy" in descriptors.
% 2022-07-05 https://github.com/guardianproject/orbot/releases/tag/16.6.2-RC-1-tor.0.4.7.8
% Orbot 16.6.2 RC 1 upgrades to IPtProxy 1.6.0.
% 2022-08-02 https://github.com/guardianproject/orbot/releases/tag/17.0.0-ALPHA-1-tor.0.4.7.8
% "updated UI based on new design spec: https://github.com/guardianproject/orbot/blob/NEW_UX/docs/design-spec-kindness-mode.md"
% "improved support for Snowflake Proxying "kindness" / volunteer mode"
% 2023-01-13 https://github.com/guardianproject/orbot/releases/tag/17.0.0-BETA-1-tor.0.4.7.11
% "easy access to Snowflake proxy 'kindness' mode"
\end{figure}

Snowflake's effectiveness depends on its proxies,
of~which there are several types.
The primary type is the web browser extension,
% "Creating a Snowflake WebExtension addon" https://bugs.torproject.org/tpo/anti-censorship/pluggable-transports/snowflake/23888
which, once installed, works in the background
while the browser is running.
There is also a ``web badge'' version of the proxy that does not require installation.
It~uses the same JavaScript code as the extension, but runs in an ordinary web page.
Some people leave a browser tab idling on the web badge page,
rather than install a browser extension.
Apart from the web-based proxies,
we~provide a standalone, command-line proxy
that does not require a browser.
% "Golang implementation of standalone snowflake proxy" https://github.com/keroserene/snowflake/pull/41
This version is convenient to install on a rented VPS, for example.
Running a long-term proxy at a fixed IP address
is somewhat at odds with Snowflake's goal of proxy address diversity and agility,
but these standalone proxies are valuable because
they tend to have less restrictive NATs,
making them compatible with more clients.
Finally, Orbot, a mobile app for accessing Tor,
besides being able to \emph{use} Snowflake for circumvention,
can also \emph{provide} Snowflake proxy service to others,
a~feature called ``kindness mode.''
% Only so called in Orbot v17+, which should be current by the time the paper is submitted.

\autoref{fig:proxy-type} shows the daily counts
of each proxy type.
Browser extension proxies predominate,
representing about 80\%
<<<<<<< HEAD
of 140,000 daily IP addresses.
=======
of 130,000 daily IP addresses.
>>>>>>> 5487aa99
% > library("tidyverse")
% > proxy_type <- read_csv("figures/proxies/proxy-type.csv", col_types = cols()) %>% filter("2023-12-01" <= date & date < "2024-01-01")
% > proxy_type %>% group_by(type) %>% summarize(unique_ips = sum(unique_ips)) %>% mutate(percent = 100 * unique_ips / sum(unique_ips)) %>% ungroup()
% # A tibble: 4 × 3
%   type       unique_ips percent
%   <chr>           <dbl>   <dbl>
% 1 badge          21340.   0.496
% 2 iptproxy      694030.  16.1
% 3 standalone    132941.   3.09
% 4 webext       3453424.  80.3
% > proxy_type %>% group_by(date) %>% summarize(unique_ips = sum(unique_ips)) %>% tail()
% # A tibble: 6 × 2
%   date       unique_ips
%   <date>          <dbl>
<<<<<<< HEAD
% 1 2023-10-09    143144.
% 2 2023-10-10    146650.
% 3 2023-10-11    147743.
% 4 2023-10-12    146602.
% 5 2023-10-13    141202.
% 6 2023-10-14    132032.
For comparison, there were about 1,900
of the more traditional style of Tor bridge at this time.
% https://metrics.torproject.org/networksize.csv?start=2023-10-01&end=2023-10-15
=======
% 1 2023-12-26    122476.
% 2 2023-12-27    129178.
% 3 2023-12-28    130914.
% 4 2023-12-29    130844.
% 5 2023-12-30    127537.
% 6 2023-12-31    123354.
For comparison, there were about 2,000
of the more traditional style of Tor bridge at this time.\todo{
Check whether \href{https://bugs.torproject.org/tpo/network-health/team/318}{\#318}
is lowering the estimate of running bridges.
}
% https://metrics.torproject.org/networksize.csv?start=2023-12-01&end=2023-12-31
>>>>>>> 5487aa99
% date,relays,bridges
% 2023-12-29,7982,1994
% 2023-12-30,8002,1995
% 2023-12-31,7994,1986
The difference is attributable to the relative ease
of running a Snowflake proxy versus a Tor bridge---though
the comparison is not quite direct,
because Tor bridges have better defenses
against enumeration than do Snowflake proxies.
\todo{Find a place to talk about proxy geolocation and how proxies are measured.}

It~was not clear, at the outset,
that it would even be possible to attract
enough proxies to make Snowflake meaningfully blocking resistant
and support a reasonable number of users.
% "Start producing snowflakes" https://bugs.torproject.org/tpo/anti-censorship/pluggable-transports/snowflake/20813
Lowering the technical barriers to running a proxy was only part of~it;
getting there also took intentional advocacy and outreach.
In~the early days, circa~2017,
the only round-the-clock proxy support was
a few standalone proxies,
% 2018 "The three fallback proxy-go instances..." https://bugs.torproject.org/tpo/anti-censorship/pluggable-transports/snowflake/25688
run by us for the benefit of alpha tester clients.
The browser extension became available in mid-2019.\footnote{
\raggedright\fontsize{\urlfootnotesize}{\urlfootnotesize}\selectfont%
% |2019-06-26|||snowflake|Deployed version 0.0.1 of the Snowflake WebExtension for Firefox.|[comment](https://bugs.torproject.org/tpo/anti-censorship/pluggable-transports/snowflake/30931#note_2593598)||
\url{https://bugs.torproject.org/tpo/anti-censorship/pluggable-transports/snowflake/30931\#note_2593598},
% |2019-07-03|||snowflake|Deployed version 0.0.1 of the Snowflake WebExtension for Chrome.|[comment](https://bugs.torproject.org/tpo/anti-censorship/pluggable-transports/snowflake/30999#note_2593718)||
\url{https://bugs.torproject.org/tpo/anti-censorship/pluggable-transports/snowflake/30999\#note_2593718}
}
In~the latter half of 2019,
% |2019-07-26|||flashproxy snowflake|Cupcake 2.0 is released, now working with Snowflake rather than flash proxy.|[Chrome Web Store page](https://chrome.google.com/webstore/detail/cupcake/dajjbehmbnbppjkcnpdkaniapgdppdnc)||
% Cupcake stopped working when we changed the proxy–broker protocol:
% |2019-11-13 16:47:02|||snowflake|Restarted the broker with a new proxy–broker protocol.|[comment](https://gitlab.torproject.org/tpo/anti-censorship/pluggable-transports/snowflake/-/issues/29207#note_2592849)||
additional proxy capacity came when Cupcake,
a~browser extension for flash proxy with an existing user base,
was repurposed for Snowflake.\urlfootnote{
% "Snowflake integration"
https://github.com/glamrock/cupcake/issues/24
% "Link Cupcake from snowflake.torproject.org"https://bugs.torproject.org/tpo/anti-censorship/pluggable-transports/snowflake/31497
}
Orbot's Snowflake proxy feature was added in version 16.4.1 in February~2021.\urlfootnote{
% 2021-02-23
https://github.com/guardianproject/orbot/releases/tag/16.4.1-BETA-2-tor.0.4.4.6
% https://github.com/guardianproject/orbot/releases/tag/16.4.1-RC-1-tor.0.4.4.6 2021-04-09
% https://github.com/guardianproject/orbot/blob/a69f39bb37469e65730d0751519848ec29001959/CHANGELOG#L714 /** 16.4.1-RC-1 / 9 April 2021 / c80f18ae2508b73fcbfd6e09b394a2a196de7459 **/
% https://lists.mayfirst.org/pipermail/guardian-dev/2023-July/005708.html
% 16.4.1-BETA-2-tor.0.4.4.6 was released and promoted first, and had a visible effect on proxy counts,
% though 16.4.1-RC-1-tor.0.4.4.6 was the "real" 16.4.1 release.
}
(In~\autoref{fig:proxy-type}, Orbot is counted among the standalone proxies
until January~2022, when it got its own proxy type designation.)
% See history in figures/proxies/proxy-type.r.

It~is worth reflecting
on the greater popularity of the browser extension
compared to the web badge.
The latter had been envisioned
as the primary source of proxies in flash proxy,
% By the end of its run, flash proxy had also gained
% https://www.bamsoftware.com/talks/ee380-flashproxy/index.html#s15
% browser extensions including Cupcake
% "Chrome browser add-on" [Cupcake for flash proxy] https://bugs.torproject.org/legacy/trac/7721
% "Tor Flashproxy Badge" [for Firefox] https://github.com/reezer/tor-flashproxy-badge/
% and a standalone proxy.
% "Node.js standalone flash proxy" https://bugs.torproject.org/legacy/trac/7944
the idea being that people's browsers
would automatically become proxies
while reading sites that had the flash proxy badge installed,
unless they checked an option to prevent~it.
We~decided, early on, that flash proxy's opt-out permission had been a mistake,
% Date: Tue, 6 Dec 2016 18:38:40 -0800
% From: David Fifield <dcf@torproject.org>
% To: Arlo Breault <arlo@torproject.org>
% Cc: Serene <serene@torproject.org>
% Subject: Re: Snowing
% Message-ID: <20161207023840.mli4cymr6s3aanpu@happy.bamsoftware.com>
%
% My original plan was to repurpose existing flash proxy badges as
% Snowflake badges. But, I am thinking more and more that Snowflake should
% use an opt-in model, rather than opt-out. The opt-out model of flash
% proxy always bothered me. I think there's a good chance it would cause
% trouble for us if Snowflake becomes popular. So I'd like to see
% Snowflake use opt-in badges (and Cupcake) only.
and that Snowflake would be opt-in.
In~order to run a proxy, a person must take a positive action
such as installing a browser extension
or activating a toggle on a web page.
% "Prepare a Snowflake 'options' page, like in flashproxy" https://github.com/keroserene/snowflake/issues/21
Our initial worry that this policy
would reduce the number of proxies turned out to be unfounded.
People find an informative, interactive proxy control panel more appealing
than a nondescript badge graphic,
and install the browser extension in greater numbers
than ever used the web badge in flash proxy.

\subsection{Proxy churn}
\label{sec:proxy-churn}

% https://bugs.torproject.org/tpo/anti-censorship/pluggable-transports/snowflake/34075
% https://gitlab.torproject.org/tpo/anti-censorship/pluggable-transports/snowflake/-/merge_requests/95

The size of the proxy pool is not the only measure of its quality.
Also important is its ``churn,'' the rate at which
it is replenished with fresh proxy IP addresses.
Churn determines how hard a censor would have to work
to keep a blocklist of proxy IP addresses up to date;
or alternatively,
how quickly a momentarily complete blocklist
would lose effectiveness.

We ran an experiment\urlfootnote{
https://bugs.torproject.org/tpo/anti-censorship/pluggable-transports/snowflake/34075
}
to measure churn.
Every hour, the broker logged a record of
the proxy IP addresses it had seen in the past hour.
To~avoid storing real proxy IP addresses,
each record was not a transparent list,
but a HyperLogLog++ sketch~\cite{Heule2013a},
a~probabilistic data structure for estimating
the number of distinct elements in a multiset.
We~additionally hashed proxy IP addresses with a secret string
before adding them to a sketch,
to prevent their recovery from our published data.
A~sketch supports two basic operations: count and merge.
Given a sketch~\(X\),
we may compute an approximate count \(|X|\)
of its unique elements,
and given two sketches \(X\) and~\(Y\),
we~may merge them into a new sketch
representing the union \(X \cup Y\).
The quantity we are interested in,
the size of the intersection of two sketches,
is~computed using the formula
\(|X| + |Y| - |X \cup Y|\).
Such a computation estimates
how many IP addresses are shared across
two samples of the proxy pool.

\begin{figure}
\includegraphics{figures/proxy-churn/proxy-count-decay}
\caption{
Proxy pool churn in January 2023.
The dark upper line shows the number
of unique proxy IP addresses in a 24-hour window
starting at the point indicated.
The lighter descending lines show
how many of the same IP addresses remain in the pool,
at 1-hour intervals up to 40 hours later.
It~takes about 20~hours for 50\% of the proxy pool to turn over.
}
\label{fig:proxy-count-decay}
\end{figure}

\autoref{fig:proxy-count-decay}
visualizes the results of the churn experiment.
We merged consecutive sketches over a 24-hour window
to serve as a reference,
then computed the size of its intersection
with other windows of the same size,
offset by \(+1, +2, \ldots, +40\) hours.
After 1~hour, the shifted window still has, on average,
97.3\% of addresses in common with the reference;
after 12~hours the fraction has fallen to 68.8\%;
by the time 24~hours have elapsed,
only 38.2\% of proxy IP addresses
are ones that had been seen in the previous day.
% > library("tidyverse")
% > options(width = 200)
% > DATE_RANGE <- as.Date(c("2023-01-01", "2023-02-01"))
% > read_csv("figures/proxy-churn/proxy-churn-windows.csv") %>%
%     filter(lubridate::`%within%`(reference_timestamp_end, do.call(lubridate::interval, as.list(DATE_RANGE)))) %>%
%     mutate(
%       sample_offset_hours = round(sample_timestamp_end_offset / 3600),
%       intersection_count = reference_count + sample_count - union_count
%     ) %>%
%     group_by(sample_offset_hours) %>%
%     summarize(
%       across(c(reference_count, sample_count, union_count, intersection_count), mean),
%       intersection_percent = 100 * intersection_count / reference_count,
%       .groups = "drop"
%     ) %>%
%     filter(sample_offset_hours %in% c(0, 1, 2, 3, 4, 8, 12, 18, 24, 36, 40))
% # A tibble: 11 x 6
%    sample_offset_hours reference_count sample_count union_count intersection_count intersection_percent
%                  <dbl>           <dbl>        <dbl>       <dbl>              <dbl>                <dbl>
%  1                   0         119654.      119654.     119654.            119654.                100
%  2                   1         119654.      119704.     122907.            116450.                 97.3
%  3                   2         119654.      119754.     126142.            113266.                 94.7
%  4                   3         119654.      119804.     129359.            110099.                 92.0
%  5                   4         119654.      119854.     132529.            106980.                 89.4
%  6                   8         119654.      120060.     145141.             94572.                 79.0
%  7                  12         119654.      120292.     157684.             82262.                 68.8
%  8                  18         119654.      120649.     176400.             63903.                 53.4
%  9                  24         119654.      120970.     194892.             45732.                 38.2
% 10                  36         119654.      121500.     206542.             34612.                 28.9
% 11                  40         119654.      121639.     208269.             33024.                 27.6

<<<<<<< HEAD
=======
\subsection{Multiple bridges}
\label{sec:multi-bridge}

% "Prepare all pieces of the snowflake pipeline for a second snowflake bridge" https://bugs.torproject.org/tpo/anti-censorship/pluggable-transports/snowflake/28651
% "Distributed Snowflake Server Support" https://bugs.torproject.org/tpo/anti-censorship/pluggable-transports/snowflake/40129
% Ancient history from flash proxy: "allow the client to pick a specific relay for its registration" https://bugs.torproject.org/legacy/trac/10196

In the abstract model of \autoref{fig:architecture}, the bridge
is a single, centralized entity.
It~\emph{can} be centralized
because it is never accessed directly,
but only via temporary proxies.
Unlike more traditional static proxy systems,
Snowflake does not benefit, in terms of blocking resistance,
from having multiple bridges.
For scalability reasons, though,
it~is useful for ``the'' bridge to be realized as
multiple servers, each handling a fraction of client traffic.

Our deployment now uses two bridges\todo{Update on publication.}.
Generalizing from one bridge to two
required changes to the messages exchanged between
clients, proxies, and the broker.
Unfortunately, the fact of multiple bridges
cannot be made fully transparent to clients,
for technical reasons related to Tor.
In~our design, the client informs the broker
of what bridge it wants to use,
the broker conveys the choice to the proxy,
and the proxy connects to the client's chosen bridge.
This is in contrast to other imaginable designs
where the choice of bridge is made
by the broker or the proxy.
We~will discuss design considerations and tradeoffs.

One minor difficulty is distributing the Turbo Tunnel layer.
Recall from \autoref{sec:data-transfer} that Snowflake
has the notion of an end-to-end session
between a client and the bridge,
independent of temporary proxy connections that carry~it.
This is made possible by extensive state stored at the bridge:
a~table of clients, reassembly buffers,
transmission queues, timers, and so~on.
% `type KCP` https://github.com/xtaci/kcp-go/blob/03b584b84eddd95cc03dbff65fc9cc5cbdf80c6b/kcp.go#L132
% `type UDPSession` https://github.com/xtaci/kcp-go/blob/03b584b84eddd95cc03dbff65fc9cc5cbdf80c6b/sess.go#L61
While it is certainly possible to instantiate one such
bundle of state variables per bridge,
a~session begun in one instance must remain with that instance---no other
has the context necessary to make the packets
of the session meaningful.
This difficulty might be resolved by hashing
the client's session identifier string to index
a consistent bridge per session,
as~long as the set of bridges does not change too frequently.

There is another difficulty that is harder to work around.
A~Tor bridge is identified
by a long-term identity public key.
If,~on connecting to a bridge,
the client finds that the bridge's identity is not the expected one,
the client will terminate the connection~\cite[\S 4.2]{tor-spec}.
% "As soon as it gets the CERTS cell, the initiator knows whether the responder is correctly authenticated." https://gitlab.torproject.org/tpo/core/torspec/-/blob/33308845cec54bfc0096b8ea0339a8ff183aa1b1/tor-spec.txt#L640
% connection_or_client_learned_peer_id https://gitlab.torproject.org/tpo/core/tor/-/blob/tor-0.4.7.13/src/core/or/connection_or.c#L1897
% [warn] Tried connecting to router at 192.0.2.3:80 ID=<none> RSA_ID=2B280B23E1107BB62ABFC40DDCC8824814F80A71, but RSA + ed25519 identity keys were not as expected: wanted 1111111111111111111111111111111111111111 + no ed25519 key but got 2B280B23E1107BB62ABFC40DDCC8824814F80A72 + 1zOHpg+FxqQfi/6jDLtCpHHqBTH8gjYmCKXkus1D5Ko.
% [warn] Problem bootstrapping. Stuck at 14% (handshake): Handshaking with a relay. (Unexpected identity in router certificate; IDENTITY; count 1; recommendation warn; host 1111111111111111111111111111111111111111 at 192.0.2.3:80)
The Tor client can configure at most one identity per bridge;
there is no way to indicate (with a certificate, for example)
that multiple identities should be considered equivalent.
This constraint leaves two options:
either all Snowflake bridges must share the same cryptographic identity,
or~else it must be the client that makes the choice of what bridge to use.
While the former option is possible to do
(by~synchronizing identity keys across servers),
every added bridge would increase the risk of compromising
the all-important identity keys.
Our vision was that different bridge sites
would run in different locations
with their own management teams,
and that any compromise of a bridge site
should affect that site only.

These considerations led us to a multi-bridge design
in which clients have awareness of (at~least a subset~of) all bridges,
and it is the client that chooses which bridge will be used
for a particular session.\urlfootnote{
https://bugs.torproject.org/tpo/anti-censorship/pluggable-transports/snowflake/28651\#note_2786323
}
The client includes a bridge identity string
in its rendezvous message to the broker (\autoref{sec:rendezvous});
then the broker maps the identity to the WebSocket URL
of the corresponding bridge,
and conveys that URL to the proxy
that's chosen to serve the client.
We~rely on clients choosing uniformly
to equalize load across bridges.
A~consequence is that
every bridge must meet a minimum performance standard:
we cannot, say,
centrally assign 20\% of clients to one and 80\% to another
according to their relative capacity.
Another drawback is that there is currently no way to instruct Tor
to connect to only one of the bridges it knows about
(short of rewriting the configuration file):
% "Let bridge users choose to only reach their first working bridge" https://bugs.torproject.org/tpo/core/tor/40578
if~two bridges are configured, Tor starts two sessions through Snowflake,
each doing its own rendezvous,
which is wasteful and makes for a more conspicuous network fingerprint.
Still, this is the best solution we have found, given the constraints.
A~deployment not based on Tor
would have more flexibility.

A~client-chooses design risks
misuse by clients, if~not handled carefully.
Clients should only be able to select from
a limited set of known bridges,
not cause proxies to connect to arbitrary destinations---otherwise
the tens of thousands of Snowflake proxies might be weaponized
to attack third parties.
% "Clients cannot cause a proxy to attack or even connect to an arbitrary web site or relay..." https://forum.torproject.net/t/anyone-experiencing-problems-with-snowflake-proxy/6938/15
% An alternative vision: "(More) Distributed servers" https://bugs.torproject.org/tpo/anti-censorship/pluggable-transports/snowflake/40248
% Flash proxy: "Remove 'facilitator', 'client', 'relay' query string parameters. ... These could be used to send unsolicited WebSocket connection attempts." https://gitlab.torproject.org/tpo/anti-censorship/pluggable-transports/flashproxy/-/compare/7c7acc14638a3e9346c99defa6d4dd80b4f437aa...d518f2615d977475dabaf4a46fbbe83c5a52801c
The client's bridge selection
in its rendezvous message is represented
not as an IP address or hostname,
but as a hash of the bridge's public identity key.
The broker maps the identity to a WebSocket URL
by consulting its own local database of known bridges,
and rejects rendezvous messages that refer to an unknown bridge.
% https://gitlab.torproject.org/tpo/anti-censorship/pluggable-transports/snowflake/-/blob/8e5ea8261110e97a8df56cfc9c83028081d902fb/broker/ipc.go#L187
After the broker tells the proxy what WebSocket URL to connect~to,
% https://gitlab.torproject.org/tpo/anti-censorship/pluggable-transports/snowflake/-/blob/8e5ea8261110e97a8df56cfc9c83028081d902fb/broker/ipc.go#L144
the proxy does its own check,
verifying that the hostname in the URL is a subdomain of
a known suffix reserved for Snowflake bridges.
So~there are two independent safeguards against misuse.

>>>>>>> 5487aa99
% \subsection{SQL injection attempts at broker}
% \url{https://bugs.torproject.org/tpo/anti-censorship/pluggable-transports/snowflake/40089}
% Actually tailored to the broker protocol, not a generic attack tool.

\section{Notable blocking attempts}
\label{sec:block}

In~\autoref{sec:clients} we saw how Snowflake's user counts
have at times been affected by the blocking actions of censors.
Now we take a closer look at selected censorship events.
The effect of censorship has usually been to increase, rather than decrease,
the number of Snowflake users.
This is no paradox:
as~censorship intensifies,
users are displaced from less resilient
to more resilient systems.
Snowflake's blocking resistance has not in every case been a success,
though, and here we also reflect on missteps
and persistent challenges.
The examples are taken from
Russia, Iran, China, and Turkmenistan,
and are selected for being significant and instructive.
Common lessons are that communication
with affected users is invaluable in quickly understanding and reacting to blocking;
and that blocking resistance is relative to a given censor,
because every censor's cost calculus is different.

Snowflake is blockable by a censor that is willing to block WebRTC.
We~would not argue otherwise.
Indeed, we~believe this is how a circumvention system
should be presented:
not by arguing its unblockability in absolute terms,
but by laying out
what actions by a censor would suffice to block~it---or~more
to the point,
\emph{what sacrifices a censor would have to make}
in order to block~it.
Advancing the state of the art of censorship circumvention
consists in pushing blocking
beyond the capabilities of more and more censors.

\subsection{Blocking in Russia}
\label{sec:block-ru}

\begin{figure}
% Make the float take up an entire column.
% The \vphantom rule and \smash'ed minipage are because a plain minipage
% would count the depth of the descenders of the final line of text.
% See the TeXbook chapter 18, page 178.
% The output would otherwise look right, but yield a warning: Float too large for page by 2.18pt.
\vphantom{\rule{0pt}{\textheight}}\smash{%
\begin{minipage}[b][\textheight][b]{\linewidth}
\includegraphics{figures/users/users-ru}
\caption{
Snowflake users in Russia (average concurrent).
The attempted blocking of Tor-related transports in December~2021
led to Snowflake's first surge in usage.
The decrease in September--October~2022
coincided with an even larger influx of users from Iran.
\label{fig:client-counts-ru}
}
\vfill
\includegraphics{figures/users/users-ir}
\caption{
Snowflake users in Iran.
Heightened censorship beginning in September 2022
caused Iran to become the single biggest source of Snowflake users.
The drop in October 2022
was the result of TLS fingerprint blocking,
which interfered with rendezvous
and took some time to mitigate.
\label{fig:client-counts-ir}
}
\vfill
\includegraphics{figures/users/users-cn}
\caption{
Snowflake users in China.
Though no sustained blocking is evident,
disruption of domain fronting rendezvous
for three days in May 2023 briefly
depressed user numbers.
\label{fig:client-counts-cn}
}
\vfill
\includegraphics{figures/users/users-tm}
\caption{
Snowflake users in Turkmenistan.
Though there have never been many Snowflake users in Turkmenistan,
blocking events are evident on
% > library("tidyverse")
% > WANTED_FINGERPRINTS <- c(
%     "7659DA0F96B156C322FBFF3ACCC9B9DC01C27C73" = "snowman",
%     "5481936581E23D2D178105D44DB6915AB06BFB7F" = "snowflake-01",
%     "91DA221A149007D0FD9E5515F5786C3DD07E4BB0" = "snowflake-02"
%   )
% > userstats <- read_csv("figures/users/userstats-bridge-combined-multi.csv") %>%
%     filter(transport == "snowflake" & fingerprint %in% names(WANTED_FINGERPRINTS)) %>%
%     mutate(across(c(low, high), ~ .x / (coverage / pmax(num_instances, coverage)))) %>%
%     mutate(users = (low + high) / 2) %>%
%     # Combine the contributions of all bridges.
%     group_by(date, transport, country) %>% summarize(across(c(low, high, users), sum), .groups = "drop") %>%
%     # Apportion "??" to other countries (see figures/users/users-country.r).
%     group_by(date, transport) %>% mutate(across(c(low, high, users), ~ .x * sum(.x) / sum(ifelse(country == "??", 0, .x)))) %>% ungroup() %>% filter(country != "??") %>%
%     filter(country == "tm")
% > userstats %>% filter("2021-10-20" <= date & date <= "2021-10-28")
% > userstats %>% filter("2022-07-30" <= date & date <= "2022-08-07")
% # A tibble: 9 × 6
%   date       transport country   low  high users
%   <date>     <chr>     <chr>   <dbl> <dbl> <dbl>
% 1 2021-10-20 snowflake tm      33.0  33.1  33.0
% 2 2021-10-21 snowflake tm      27.3  27.8  27.5
% 3 2021-10-22 snowflake tm      23.1  23.6  23.4
% 4 2021-10-23 snowflake tm      18.9  19.5  19.2
% 5 2021-10-24 snowflake tm       5.56  6.19  5.87
% 6 2021-10-25 snowflake tm       1.63  2.23  1.93
% 7 2021-10-26 snowflake tm       2.12  2.64  2.38
% 8 2021-10-27 snowflake tm       1.29  1.40  1.35
% 9 2021-10-28 snowflake tm       1.05  1.72  1.39
% # A tibble: 9 × 6
%   date       transport country   low   high users
%   <date>     <chr>     <chr>   <dbl>  <dbl> <dbl>
% 1 2022-07-30 snowflake tm       6.29  7.92  7.11
% 2 2022-07-31 snowflake tm       5.66  7.76  6.71
% 3 2022-08-01 snowflake tm       8.43 10.6   9.51
% 4 2022-08-02 snowflake tm       3.03  5.25  4.14
% 5 2022-08-03 snowflake tm       0     1.47  0.735
% 6 2022-08-04 snowflake tm       0     1.24  0.618
% 7 2022-08-05 snowflake tm       0     1.32  0.659
% 8 2022-08-06 snowflake tm       0     0.619 0.310
% 9 2022-08-07 snowflake tm       0     0.771 0.386
\mbox{2021-10-24} and \mbox{2022-08-03}.
% \label is inside \caption so that the baseline of the last line
% of the caption aligns with the baseline of the other column.
% https://tex.stackexchange.com/a/298714
\label{fig:client-counts-tm}
}
\end{minipage}}
\end{figure}

% "[Russia] Some ISPs are blocking Tor" https://bugs.torproject.org/tpo/community/support/40050
% "OONI reports of Tor blocking in certain ISPs since 2021-12-01" https://ntc.party/t/ooni-reports-of-tor-blocking-in-certain-isps-since-2021-12-01/1477
% "Responding to Tor censorship in Russia" https://blog.torproject.org/tor-censorship-in-russia/
% "OONI shows blocking of Snowflake in select ISPs in Russia since 2023-02" https://ntc.party/t/ooni-shows-blocking-of-snowflake-in-select-isps-in-russia-since-2023-02

Snowflake, along with other common ways of accessing Tor,
was blocked in a subset of ISPs in Russia
% https://ntc.party/t/ooni-reports-of-tor-blocking-in-certain-isps-since-2021-12-01/1477/95
% "Tor filtering is done using government black box called TSPU.
% Not all providers have them. Tor is not blocked if TSPU is not present.
% According to tor metrics graph directly connecting users decreased only by 1/3.
% This indicates TSPU is not everywhere."
on \mbox{2021-12-01}~\cite{ooni-2021-russia-blocks-tor}.
The event was evidently coordinated and targeted,
as~it happened suddenly and affected many Tor-related protocols at once.
Besides Snowflake,
a~portion of Tor relays and bridges,
as~well as some servers of
the circumvention transports meek and obfs4,
were blocked, at~least temporarily.
The blocking campaign was
less than totally successful---one
of its effects was to substantially increase the number
of users accessing Tor via circumvention transports,
Snowflake among them.
% "A zoom on just the bridge transports" https://bugs.torproject.org/tpo/community/support/40050#note_2796770
% That pluggable transports could not compensate fully
% for the loss of relay users points to a usability gap.

We~benefited from established relationships
with developers and users in Russia,
one of whom, through manual testing,
found what traffic feature was being used to distinguish Snowflake.
It~was DTLS fingerprinting,
of~the kind cautioned about in \autoref{sec:fingerprinting}.\urlfootnote{
% "Russian DPI check supported_groups extension in ServerHello payload (byte 0x5a in udp packet)."
https://bugs.torproject.org/tpo/anti-censorship/pluggable-transports/snowflake/40014\#note_2765074
}
Specifically, it~was the presence of a
\mbox{supported\_groups} extension in the DTLS Server Hello message produced by Pion.
The extension being present in Server Hello was a bug\urlfootnote{
% "Server Hello should not contain supported_groups extension (extension.SupportedEllipticCurves)"
https://github.com/pion/dtls/issues/409
}---but
one that afforded the censor a feature
to distinguish DTLS connections with a Pion implementation in the server role
from other forms of DTLS.
The process of finding the flaw, fixing it,
and shipping new releases of Tor Browser took a few weeks\urlfootnote{
% "Point to a forked version of pion/dtls with fingerprinting fix"
https://gitlab.torproject.org/tpo/applications/tor-browser-build/-/merge_requests/375
% 2021-12-14 https://blog.torproject.org/new-release-tor-browser-115a1/
% 2021-12-20 https://blog.torproject.org/new-release-tor-browser-1103/
},
after which the user count rose quickly:
from the beginning to the end of December~2021,
the number of users in Russia grew from about 400 to over 4,000
% > library("tidyverse")
% > WANTED_FINGERPRINTS <- c(
%     "7659DA0F96B156C322FBFF3ACCC9B9DC01C27C73" = "snowman",
%     "5481936581E23D2D178105D44DB6915AB06BFB7F" = "snowflake-01",
%     "91DA221A149007D0FD9E5515F5786C3DD07E4BB0" = "snowflake-02"
%   )
% > userstats <- read_csv("figures/users/userstats-bridge-combined-multi.csv") %>%
%     filter(transport == "snowflake" & fingerprint %in% names(WANTED_FINGERPRINTS)) %>%
%     mutate(across(c(low, high), ~ .x / (coverage / pmax(num_instances, coverage)))) %>%
%     mutate(users = (low + high) / 2) %>%
%     # Combine the contributions of all bridges.
%     group_by(date, transport, country) %>% summarize(across(c(low, high, users), sum), .groups = "drop") %>%
%     # Apportion "??" to other countries (see figures/users/users-country.r).
%     group_by(date, transport) %>% mutate(across(c(low, high, users), ~ .x * sum(.x) / sum(ifelse(country == "??", 0, .x)))) %>% ungroup() %>% filter(country != "??")
% > userstats %>% filter(date %in% as.Date(c("2021-12-01", "2022-01-01"))) %>% filter(country == "ru")
% # A tibble: 2 x 6
%   date       transport country   low  high users
%   <date>     <chr>     <chr>   <dbl> <dbl> <dbl>
% 1 2021-12-01 snowflake ru       381.  381.  381.
% 2 2022-01-01 snowflake ru      4381. 4380. 4380.
(\autoref{fig:client-counts-ru}).
Snowflake was to become a significant tool
amid the general intensification of censorship in Russia
following the invasion of Ukraine in February~2022.

The Server Hello \mbox{supported\_groups} distinguisher
had been
discovered and documented by MacMillan et~al.~\cite[\S 3]{arxiv.2008.03254}
already in~2020.
We~might have avoided this blocking event by proactively fixing
the known distinguisher---but
it was not necessarily the wrong call not to have done~so.
There is always more to do than time to do~it;
one must consider the opportunity cost
of preempting specific blocking that may not come to pass.
In~this case, a~reactive approach by us was enough:
the loss was minor, and we were able to patch the problem quickly.
Even in ISPs where the blocking rule was present,
it~did not block 100\% of Snowflake connections,
because of the how it targeted a quirk in Pion,
and only in Server Hello.
When the DTLS server role in the WebRTC data channel
was played by a non-Pion peer,
such as a web browser proxy,
the feature was not present.
% The Snowflake client would retry its rendezvous repeatedly,
% until hitting on a proxy that worked.

% "IRC Tip about Signature used to block Snowflake in Russia, 2022-May-16" https://bugs.torproject.org/tpo/anti-censorship/censorship-analysis/40030
% "Snowflake blocked by ClientHello [RU]" https://bugs.torproject.org/tpo/anti-censorship/pluggable-transports/snowflake/40140
% "A new Snowflake blocking rule (offset of supported_groups in DTLS Client Hello)" https://ntc.party/t/a-new-snowflake-blocking-rule-offset-of-supported-groups-in-dtls-client-hello/2420

In~May 2022 we got a report of a new detection rule,
this time keying on not just the presence, but the \emph{contents}
of the \mbox{supported\_groups} extension,
at~a byte offset suggesting that
it targeted the Client Hello message,
not Server Hello.\urlfootnote{
% "IRC Tip about Signature used to block Snowflake in Russia, 2022-May-16"
https://bugs.torproject.org/tpo/anti-censorship/censorship-analysis/40030
}
The presence of a \mbox{supported\_groups} extension in Client Hello is not at all unusual,
but the specific groups offered by Pion's implementation
differed from those of common browsers.
Though we confirmed the existence of the blocking rule,
testers reported that Snowflake continued to work---which
% "Snowflake works fine by the way." https://bugs.torproject.org/tpo/anti-censorship/censorship-analysis/40030#note_2804998
% https://ntc.party/t/a-new-snowflake-blocking-rule-offset-of-supported-groups-in-dtls-client-hello/2420/2
may have something to do with the fact that the Snowflake client
does not always play the client role in DTLS.
If~the Snowflake client is the DTLS server,
and the DTLS client is a browser proxy,
then the byte pattern looked for by the blocking rule does not appear.
% Hard to say at this point, but perhaps it was the cause of the sharp drop in April 2022, only reported in May?
We~developed a mitigation,
but by the time we prepared a testing release in July~2022,
% "Creating a version of Tor Browser with patched Snowflake client that includes supported_groups censorship countermeasure" https://bugs.torproject.org/tpo/anti-censorship/team/83
% https://ntc.party/t/testing-invitation-for-tor-browser-with-supported-groups-patch-countermeasure-in-snowflake-to-evade-censorship-observed-in-russia/2837
the new rule
had apparently been removed
and replaced by another.
We~can only speculate as to reasons,
but it may be that the old rule
had too many false positives,
or~was just not effective enough.

% "Блокировку Сlient Hello убрали, теперь блокируют Hello Verify Request" https://ntc.party/t/in-case-snowflake-rendezvous-gets-blocked/1857/9
% "They removed the blocking of Client Hello, now they block Hello Verify Request" https://bugs.torproject.org/tpo/anti-censorship/censorship-analysis/40030#note_2823140

The detection rule that replaced \mbox{supported\_groups} in Client Hello
looked for the presence of a Hello Verify Request message.\urlfootnote{
% "They removed the blocking of Client Hello, now they block Hello Verify Request"
https://bugs.torproject.org/tpo/anti-censorship/censorship-analysis/40030\#note_2823140
}
Hello Verify Request is an anti-denial-of-service feature in DTLS,
in~which the server sends a random cookie to the client,
and the client sends a second Client Hello message,
this one containing a copy of the cookie~\cite[\S 5.1]{rfc9147}.
It~is not an error to send Hello Verify Request
(it~is a ``MAY'' in the RFC),
but because the Pion implementation in Snowflake sent~it,
and major browsers did not,
it was a reliable indicator of Snowflake connections.
(Those, at least, in which the DTLS server role was played by
a Snowflake client or standalone proxy.)
This distinguisher, too, had been anticipated by
MacMillan et~al. in 2020~\cite[\S 3]{arxiv.2008.03254}.
The first reports of the blocking rule arrived in July~2022;
but as you can see in \autoref{fig:client-counts-ru},
it~had no apparent immediate effect.
It~is hard to say whether the drastic decline in October 2022
was a consequence of this rule,
or some other, unidentified one.
That decline coincided with an explosion of users from Iran,
which temporarily affected the usability of the whole system.
We~deployed a mitigation to remove the Hello Verify Request message
from Snowflake, regrettably, only in February~2023\urlfootnote{
% "Apply Snowflake Remove HelloVerify Countermeasure"
https://gitlab.torproject.org/tpo/applications/tor-browser-build/-/merge_requests/637
}, % and only in Tor Browser, no Orbot yet
after which the number of users in Russia began to recover.
% "Since the release of Tor Browser 12.0.3 on 2023-02-15 there has been an increase in users from Russia on both bridges." https://bugs.torproject.org/tpo/anti-censorship/censorship-analysis/40030#note_2893870

The case of Snowflake in Russia illustrates
some of the complexity of censorship measurement.
The~answer to a question like ``Does Snowflake work in Russia?''
is not a simple yes or~no.
It~may depend on the date, the ISP,
and even such factors as which endpoint plays the DTLS server role.

\subsection{Blocking in Iran}
\label{sec:block-ir}

% "Unexplained drop in Snowflake client polls and bandwidth, testers wanted" https://github.com/net4people/bbs/issues/131
% "Tor censorship in Iran" https://bugs.torproject.org/tpo/anti-censorship/team/96#note_2840481
% "Sudden reduction in snowflake-01 bridge bandwidth, 2022-10-04 17:15" https://bugs.torproject.org/tpo/anti-censorship/pluggable-transports/snowflake/40207
% "Planning response to censorship in Iran with AC team" https://gitlab.torproject.org/tpo/team/-/wikis/Planning-response-to-censorship-in-Iran-with-AC-team

In~late September 2022,
users from Iran became the majority of Snowflake users almost overnight,
only to fall just as quickly two weeks later.
See \autoref{fig:client-counts-ir}.
The cause of the rise was
extraordinary new network restrictions amid mass protests~\cite{ooni-2022-iran-blocks-social-media-mahsa-amini-protests};
the cause of the decline was TLS fingerprint blocking,
which stopped Snowflake rendezvous from working.
The crypto/tls package of the Go programming language
(in~which the Snowflake client is written)
may produce several slightly different TLS fingerprints,
depending on hardware capabilities and how it was compiled.\urlfootnote{
% "...in native Go crypto/tls fingerprints since go1.17 is that the order of ciphersuites depends on whether the platform has support for accelerated AES-GCM"
https://bugs.torproject.org/tpo/anti-censorship/pluggable-transports/snowflake/40207\#note_2844163
% "There is strong evidence of an attempt to block the native Go crypto/tls fingerprint, but not all native fingerprints produced by Go programs are blocked." https://github.com/net4people/bbs/issues/125#issuecomment-1284602875
}
It~was one of these fingerprints that was blocked.
Because the blocking rule was so specific,
some users were affected and others were not.
% "This all gives us a good hypothesis... It includes the fingerprints of go1.17+ crypto/tls without AES acceleration" https://github.com/net4people/bbs/issues/139#issuecomment-1280243079
% "When I tested the desktop version, I did it in a VM that did not emulate support for accelerated AES-GCM..." https://github.com/net4people/bbs/issues/131#issuecomment-1280284051
Why would a censor block only one (even if the most common)
TLS fingerprint?
It~may have been a simple oversight.
On~the other hand, it~is not certain that the blocking
was meant for Snowflake specifically.
Go~is a popular language for implementing circumvention systems;
Snowflake may have been caught up in blocking that was intended for another system.

The fact that simple TLS fingerprinting worked to block Snowflake rendezvous
was carelessness on our part.
Aware of the possibility,
we~had already implemented TLS camouflage using uTLS
in the Snowflake client,
but failed to turn it on by default.
% "uTLS for broker negotiation" https://bugs.torproject.org/tpo/anti-censorship/pluggable-transports/snowflake/40054
Activating the feature required only a small configuration change\urlfootnote{
% "Enable uTLS and use the full bridge line for snowflake"
https://gitlab.torproject.org/tpo/applications/tor-browser-build/-/merge_requests/540
},
but we had to wait for new releases of Tor Browser and Orbot
to get it into the hands of users:
see the September--November~2022 interval in \autoref{fig:client-counts-ir}.

After repairing the TLS fingerprinting flaw,
the number of users from Iran gradually recovered
to near its former peak.
We~are aware of only minor disruptions after this time.
The default rendezvous front domain
was blocked (by~TLS SNI) in some ISPs
between \mbox{2023-01-16} and \mbox{2023-01-24}\urlfootnote{
% "Blocking of cdn.sstatic.net by SNI in Iran, 2023-01-16 to 2023-01-24 and sporadically thereafter"
https://bugs.torproject.org/tpo/anti-censorship/team/115\#note_2873040
},
which we confirmed using data from the censorship measurement platform OONI.
A~reduction in users is visible at this time.
AMP cache rendezvous continued to work.
OONI measurements in the weeks after the block was lifted showed sporadic
failures to connect to the front domain.
If~these were further attempts at blocking,
they did not have much of an effect.

\subsection{Blocking in China}
\label{sec:block-cn}

% "Investigate Snowflake blocking in China" https://bugs.torproject.org/tpo/anti-censorship/pluggable-transports/snowflake/32657

The user count graph from China,
\autoref{fig:client-counts-cn},
does not show any drastic changes
like others we have seen so far.
There is a modest but respectable number of Snowflake users in China.
Though there have been no singular, sustained events,
we~have seen evidence of short-term or tentative
blocking attempts.

In~May 2019, when Snowflake was still in alpha release,
a~user in China reported a failure to connect.
Investigation revealed that the cause was IP address blocking of
the few proxies that existed at the time.\urlfootnote{
% 2019-05-01 "I'm going to say that this a proxy blocking problem"
https://bugs.torproject.org/tpo/anti-censorship/pluggable-transports/snowflake/30350\#note_2593274
}
Rendezvous happened, and the STUN exchange worked,
but the client and proxy could not establish a connection.
We~experimented with running a proxy
at a previously unused IP address:
clients in China could connect when they were assigned
that proxy by the broker.
This was back before the web browser extension proxy existed,
and the only consistent proxy support was a few standalone proxies
that we, the developers, ran at a static IP address.
It~ceased to be an issue as the proxy pool grew in size.

That same month, we noticed blocking of
the default STUN server,
of which there was only one at the time.\urlfootnote{
% 2019-05-15 "access to stun.l.google.com:19302 was blocked"
https://bugs.torproject.org/tpo/anti-censorship/pluggable-transports/snowflake/30368\#note_2593357
% 2019-05-17 "it looks like the initial connection to the default STUN server is being blocked" https://bugs.torproject.org/tpo/anti-censorship/pluggable-transports/snowflake/30350#note_2593299
% https://gitlab.torproject.org/tpo/applications/tor-browser-build/-/blob/4ff2be0b02e322716f06829e49c50f39795bf43c/projects/tor-browser/Bundle-Data/PTConfigs/linux/torrc-defaults-appendix#L5
}
The solution was to add more STUN servers\urlfootnote{
% 2019-05-23 "Add more STUN servers to the default snowflake configuration in Tor Browser"
https://bugs.torproject.org/tpo/anti-censorship/pluggable-transports/snowflake/30579
% 2021-01-21 "As far as we know, setting new STUN servers unblocked Snowflake in China." https://bugs.torproject.org/tpo/anti-censorship/pluggable-transports/snowflake/30350#note_2723004
},
and select a subset of them on each rendezvous attempt\urlfootnote{
% 2020-07-23 "Choose a random subset from given STUN servers"
https://gitlab.torproject.org/tpo/anti-censorship/pluggable-transports/snowflake/-/merge_requests/7
}.
Curiously, it seems that when the STUN server was blocked,
the standalone proxies that had been blocked earlier in the month became unblocked.\urlfootnote{
% 2019-05-27 "It seems once they blocked those stun servers, all snowflake bridges became reachable again."
https://bugs.torproject.org/tpo/anti-censorship/pluggable-transports/snowflake/30368\#note_2593360
% NB stun.l.google.com reported reachable (to ICMP at least) 2021-05-03: https://bugs.torproject.org/tpo/anti-censorship/pluggable-transports/snowflake/40044#note_2734125
}

% These were determined not to be GFW related, rather proxy bugs:
% 2019-08-25 "Hello, currently, in China, I can't open any webpage in 9.0a4 version Tor browser through snowflake bridge" https://bugs.torproject.org/tpo/anti-censorship/pluggable-transports/snowflake/31503
% 2019-09-22 "Hello, today after about two hours, I can't open any webpage in Tor browser through Snowflake bridge." https://bugs.torproject.org/tpo/anti-censorship/pluggable-transports/snowflake/31818
% 2019-10-02 "Hello, Currently, Tor Browser 9.0a7 can't connect to Tor network through Snowflake bridge." https://bugs.torproject.org/tpo/anti-censorship/pluggable-transports/snowflake/31930
% 2019-10-04 "Hello, currently, in China, Tor Browser 9.0a7 version can't establish a Tor network connection through snowflake bridge" https://bugs.torproject.org/tpo/anti-censorship/pluggable-transports/snowflake/31960
% 2019-12-01 "Yesterday, in China, I tried to connect to Tor network through snowflake bridge for 10 times. But all of the connections failed" https://bugs.torproject.org/tpo/anti-censorship/pluggable-transports/snowflake/32653
% 2019-12-21 "Hello, currently, in China, Tor Browser 9.5a3 still can't connect to Tor network through snowflake bridge." https://bugs.torproject.org/tpo/anti-censorship/pluggable-transports/snowflake/32833
% 2020-01-13 "Hello, currently, in China, Tor Browser 9.5a4 still can't connect to Tor network through snowflake bridge." https://bugs.torproject.org/tpo/anti-censorship/pluggable-transports/snowflake/32930

% Attributed to lack of Turbo Tunnel:
% 2019-11-25 "Hello, currently, in China, Tor Browser 9.5a2 still can't connect to Tor network through snowflake bridge" https://bugs.torproject.org/tpo/anti-censorship/pluggable-transports/snowflake/32597
% 2020-03-29 "Hello, currently, in China, Tor Browser 9.5a8 still can't connect to Tor network through snowflake bridge." https://bugs.torproject.org/tpo/anti-censorship/pluggable-transports/snowflake/33756

% Unresolved/needs information:
% 2021-05-03 "Hello, currently, in China, tor-browser-linux64-10.5a15 can not connect to Tor network through Snowflake bridge" https://bugs.torproject.org/tpo/anti-censorship/pluggable-transports/snowflake/40044

% "Confirmed block of default Snowflake in China" https://github.com/net4people/bbs/issues/249
% "Snowflake bridge does not work in China since days ago" https://forum.torproject.net/t/snowflake-bridge-does-not-work-in-china-since-days-ago/7635
<<<<<<< HEAD
% "Blocking of Snowflake in China, 2023-05-12" https://bugs.torproject.org/tpo/anti-censorship/censorship-analysis/40038
The next incident we are aware of did not occur until 2023,
=======
The next incidents we are aware of did not occur until 2023,
>>>>>>> 5487aa99
recent enough to appear in \autoref{fig:client-counts-cn}.
On May~12, 13, and~14, a~few users reported problems
with domain fronting rendezvous.\urlfootnote{
% "Blocking of Snowflake in China, 2023-05-12"
https://bugs.torproject.org/tpo/anti-censorship/censorship-analysis/40038
}
We~could not get systematic measurements,
but it appeared that censorship was triggered
by observing multiple (two or three) HTTPS connections
with the same TLS SNI to certain IP addresses within a short time.
It~is possible that Snowflake was not the target of this
blocking behavior, and was affected only as a side effect.
If~it indeed had to do with Snowflake,
our best guess is that it was aimed at the multiple rendezvous
occasioned by the two bridges mentioned in \autoref{sec:clients}---though such a
policy would certainly affect a large number of non-Snowflake connections.
The user count from China was about halved during those three days.
On~May~15, the blocking went away and user counts returned to normal.
% Reported at the same time, perhaps coincidental:
% "GFW at the Edge: Latest Development of China's Distributed Censorship System" https://github.com/net4people/bbs/issues/248

<<<<<<< HEAD
=======
Also in May 2023, one user reported apparent throttling
(artificial reduction in speed by packet dropping)
of~TLS-in-DTLS connections,
based on packet size and timing features.\urlfootnote{
% "Potential TLS-over-DTLS blocking in China"
https://github.com/net4people/bbs/issues/255
}
Such a policy would affect Snowflake,
because it transports Tor TLS inside DTLS data channels.
Reportedly, adding padding to the first few packets
to disrupt the size and timing signature was enough
to prevent throttling.
Our own speed tests run at the time
did not show evidence of throttling,
with or without added padding.\urlfootnote{
% "Analysis of speed deficiency of Snowflake in China, 2023 Q1"
https://bugs.torproject.org/tpo/anti-censorship/pluggable-transports/snowflake/40251\#note_2906723
}
There was no obvious reduction in the number of users.
It~may have been a localized, ISP-specific phenomenon.

\todo{Document resolution of
\href{https://github.com/net4people/bbs/issues/325}{``Default Snowflake bridges in Tor browser 13.0.8 stopped working''}
if available.}

>>>>>>> 5487aa99
% Slowness, great bottleneck?
% "Analysis of speed deficiency of Snowflake in China, 2023 Q1" https://bugs.torproject.org/tpo/anti-censorship/pluggable-transports/snowflake/40251

\subsection{Blocking in Turkmenistan}
\label{sec:block-tm}

There have never been more than a few tens of Snowflake users in Turkmenistan.
Even so, it~has happened at least twice
that the number of users dropped suddenly to zero,
as~shown in \autoref{fig:client-counts-tm}.
We~found a variety of causes:
domain name blocking
by DNS and TCP RST injection;
and blocking of certain UDP port numbers
commonly used for STUN.

Turkmenistan is a particularly challenging environment for circumvention.
Though relatively unsophisticated, censorship there
is more severe and indiscriminate
than in the other places we have discussed.
Only a small fraction of the population has access to the Internet at all,
which makes it hard to communicate with volunteer testers
and lengthens testing cycles.
We~have been able to mitigate Snowflake blocking in Turkmenistan,
but only partially, and after protracted effort.

The drop on \mbox{2021-10-24} was caused by
blocking of the default broker front domain.\urlfootnote{
% "Blocking of Snowflake in Turkmenistan, 2021-10-24"
https://bugs.torproject.org/tpo/anti-censorship/censorship-analysis/40024
% "On 2021-10-24, Snowflake users dropped drastically and thereafter went to zero." https://bugs.torproject.org/tpo/anti-censorship/censorship-analysis/40029#note_2787789
}
We~determined this by
taking advantage of the bidirectionality of the Turkmenistan firewall.
% "I did some tests to see if it would be possible to measure blocking of SNI and DNS from outside Turkmenistan" https://bugs.torproject.org/tpo/anti-censorship/censorship-analysis/40029#note_2787781
% "Bidirectional DNS, HTTPS, HTTP injection in Turkmenistan" https://github.com/net4people/bbs/issues/80
Conveniently for analysis,
the firewall works in both directions:
packets that \emph{enter} the country are subject to injection
just as those that exit it are~\cite[\S 2]{Nourin2023a}.
By~sending probes into the country from outside,
we~found that the default broker front domain
was blocked at both the DNS and TLS layers.
% "...the block on Snowflake is effected by (at least) DNS and SNI blocking of the broker's front domain, cdn.sstatic.net." https://bugs.torproject.org/tpo/anti-censorship/censorship-analysis/40024#note_2767094
It~was some time---not until August 2022---before we got
confirmation from testers that an alternative front domain
worked to get around the block of the broker.
% 2022-08-18 "broker rendezvous peer received" https://bugs.torproject.org/tpo/anti-censorship/censorship-analysis/40024#note_2829121
% We~did not get confirmation whether AMP cache rendezvous also worked,
% % "it would be helpful to ask them to try the AMP cache rendezvous." https://bugs.torproject.org/tpo/anti-censorship/censorship-analysis/40024#note_2794947
% though our external testing indicated it would.
% % "www.google.com does not appear to be blocked" https://bugs.torproject.org/tpo/anti-censorship/censorship-analysis/40024#note_2767094

% This was not the only interference with Tor at the time.
% Five days later, on \mbox{2021-10-29}, Tor users not using circumvention transports
% dropped from about 1,000 almost to zero.
% https://bugs.torproject.org/tpo/anti-censorship/censorship-analysis/40029#note_2787789

The increase in the number of users from May to August 2022
was caused by
a partial unblocking of the broker front domain on \mbox{2023-05-03}.
We~realized this only in retrospect,
from examination of data from Censored Planet~\cite{Raman2020c},
a~censorship measurement platform that had continuous measurements
of the domain at that time, in~one autonomous system in Turkmenistan.
% "@agix provided me with Censored Planet measurements of cdn.sstatic.net in Turkmenistan." https://bugs.torproject.org/tpo/anti-censorship/censorship-analysis/40024#note_2930186
% See also figures/turkmenistan/ in this paper's source code.
There was a shift from RST responses to successful TLS connections on that date.
DNS measurements did not catch the moment of the shift,
but they also showed no signs of blocking after that date.
Evidently, some users were then able to connect.
But the unblocking must not have been everywhere, because as late as \mbox{2022-08-18},
users reported that RST injection was still in place for them
(though DNS injection had stopped).
% 2022-08-18 "wsarecv: An existing connection was forcibly closed by the remote host." https://bugs.torproject.org/tpo/anti-censorship/censorship-analysis/40024#note_2829106

% Connection Assist
% July 2022
% https://gitlab.torproject.org/tpo/anti-censorship/rdsys/-/merge_requests/48

There was yet another layer to the blocking.
Even if they could contact the broker
(at~the default or an alternative front domain),
clients could not then establish a connection with a proxy.
% "...there's some progress in the sense that the broker connection is working now, but it looks like the client is having trouble connecting to the proxies." https://bugs.torproject.org/tpo/anti-censorship/censorship-analysis/40024#note_2829140
% "connection failed timeout waiting for DataChannel.OnOpen" https://bugs.torproject.org/tpo/anti-censorship/censorship-analysis/40024#note_2829121
Testing revealed blocking of the default STUN port, UDP~3478.
% "And port 3478 is blocked in TM" https://bugs.torproject.org/tpo/anti-censorship/censorship-analysis/40024#note_2829127
A~client that cannot communicate with a STUN server
cannot find its ICE candidate addresses (\autoref{sec:connection}),
without which most WebRTC proxy connections will fail.
As~chance would have it, the NAT discovery feature we rely on
for testing the NAT type of clients requires
STUN servers to open a second, functionally equivalent listener
on a different port~\cite[\S 6]{rfc5780}, commonly 3479.
Changing to those alternative port numbers
enabled some users to connect to Snowflake again.
% "this line... :3479... Works!" https://bugs.torproject.org/tpo/anti-censorship/censorship-analysis/40024#note_2829157
% 2022-08-25 "Use stun servers on port 3479 for turkmenistan" https://gitlab.torproject.org/tpo/anti-censorship/rdsys-admin/-/merge_requests/4
Specifically, STUN servers on port 3479 worked in AGTS,
one of two major affected ISPs.
The workaround did not work in Turkmentelecom, the other ISP,
where port~3479 was blocked.
% "So the line where we switch to port 3479 only works for some people but not others?" https://bugs.torproject.org/tpo/anti-censorship/censorship-analysis/40024#note_2829235
Though we do not have continuous measurements to be sure,
we~suspect that the STUN port blocking began on \mbox{2022-08-03}
and precipitated the drop seen on that date in \autoref{fig:client-counts-tm}.
% OONI stunreachability measurements cease on 2023-07-31.
% https://explorer.ooni.org/search?since=2022-07-01&until=2022-10-31&failure=true&probe_cc=TM&test_name=stunreachability

The blocking techniques described in this section are crude,
and surely result in significant overblocking---but
they nevertheless offer greater challenges to circumvention
than the more considered blocking of Russia and Iran.
We~highlight this to make the point that blocking resistance
cannot be defined in absolute terms,
but only relative to a particular censor.
Censors differ not only in resources
(time, money, equipment, personnel),
but also in tolerance
for the social and economic harms of overblocking.
Circumvention can only respond to and act within these constraints.
The government of Turkmenistan has evidently chosen
to prioritize political control
over a functioning network, to an extreme degree.
To paraphrase one of our collaborators:
``What they have in Turkmenistan can hardly be called an Internet.''\urlfootnote{
https://bugs.torproject.org/tpo/anti-censorship/censorship-analysis/40024\#note_2889792
}
In~a network already damaged by oppressive policy,
the additional harm caused by the clumsy blocking of
this or that circumvention system is comparatively small.
This shows the sense in which a resource-poor censor
can ``afford'' certain blocking actions
that a richer, more capable censor cannot.

\section{Future work}
\label{sec:future}

A~natural extension of Snowflake would be
to have it access systems other than Tor---ordinary
VPNs, for example.
Tor has its benefits:
an~existing user base,
a~standard (pluggable transports) for integrating
circumvention modules,
and exit nodes separate from entry nodes,
which relieve the circumvention developer of the concerns associated
with actually exiting traffic to its destination.
But Tor has drawbacks as well,
notably its lower speed and
lack of support for UDP and other non-TCP protocols.
Nothing inherently ties Snowflake to Tor,
and it might easily be adapted to other systems.

% "Multiplex - one client splits traffic across multiple proxies" https://bugs.torproject.org/tpo/anti-censorship/pluggable-transports/snowflake/25723
% "I'm thinking of 'striping' packets across multiple snowflake proxies simultaneously." https://lists.torproject.org/pipermail/anti-censorship-team/2020-February/000059.html
The Turbo Tunnel reliability layer of \autoref{sec:data-transfer}
was necessary for providing a continuous session abstraction
over a sequence of unreliable proxies.
But it might do even more:
in~particular, it should be possible
for a client to multiplex its traffic
over multiple proxies not just sequentially, but in parallel.
(Something like multipath~TCP.)
Our experiments with multiplexing have so far
not shown enough benefit to justify the change,
though it may be a matter of tuning.\urlfootnote{
% "...the multiplexing patch in !11 makes no difference in throughput (and in some cases seems to make throughput worse)"
https://bugs.torproject.org/tpo/anti-censorship/pluggable-transports/snowflake/25723\#note_2718643
% "at least the multiplexed version is not slower than the regular version now" https://gitlab.torproject.org/tpo/anti-censorship/pluggable-transports/snowflake/-/merge_requests/11#note_2716658
<<<<<<< HEAD
=======
}
And of course, analysis would be required
to determine whether simultaneous WebRTC connections
form a distinctive network fingerprint.
>>>>>>> 5487aa99

\todo{Present research questions.}

\section*{Availability}

<<<<<<< HEAD
Here we will link to a web site and source code.
All of the programs of which Snowflake is composed are,
naturally, free software.
We will also link to the data and code needed to reproduce
the figures and calculations in this paper.
=======
The project web site,
\url{https://snowflake.torproject.org/},
has links to source code
and instructions for installing the proxy browser extensions.
\todo{Add Git clone URL or similar for the paper itself.
Say it shows how to reproduce our figures.
Must also include the churn logs of \autoref{sec:proxy-churn}.}

\section*{Acknowledgements}

The Snowflake project has been made possible
by the cooperation and support of many people
and organizations.
We~want to thank particularly:
% https://keroserene.net/snowflake/technical/#history
Chris Ball, % Earliest work on extracting a WebRTC library: https://blog.printf.net/articles/2013/05/17/webrtc-without-a-signaling-server/ https://bugs.torproject.org/legacy/trac/5578#note_2111217
Griffin Boyce, % Cupcake
Roger Dingledine, % Helped fund snowflake project at Tor, has contributed design input in the past
Sean DuBois, % at Pion
Arthur Edelstein, % Helped set up crowdfunding in 2022 (even though we later decided not to go that route): https://forum.torproject.net/t/tor-project-more-resources-required-for-snowflake-bridge/2353/4
Mia Gil Epner, % Coauthor of "Fingerprintability of WebRTC": https://censorbib.nymity.ch/#Fifield2016b
gustavo gus, % Tor community team lead, helped lead response to blocking events
J.~Alex Halderman,
Haz~Æ~41, % Found an important bug affecting performance: https://bugs.torproject.org/tpo/anti-censorship/pluggable-transports/snowflake/40260
Jordan Holland, % Coauthor of "Evaluating Snowflake as an Indistinguishable Censorship Circumvention Tool"
Armin Huremagic, % Provided Censored Planet data re Turkmenistan: https://bugs.torproject.org/tpo/anti-censorship/censorship-analysis/40024#note_2930186
Ximin Luo, % Early help trying to cross-compile libwebrtc: https://github.com/keroserene/go-webrtc/issues?q=commenter%3Ainfinity0
Kyle MacMillan, % Coauthor of "Evaluating Snowflake as an Indistinguishable Censorship Circumvention Tool"
Ivan Markin, % First AMP cache implementation: https://bugs.torproject.org/tpo/anti-censorship/pluggable-transports/snowflake/25985 (username twim)
meskio, % Current anti-censorship team lead at Tor, has contributed to code
Prateek Mittal, % Coauthor of "Evaluating Snowflake as an Indistinguishable Censorship Circumvention Tool"
Erik Nordberg, % Manages finances of Snowflake Daily Operations fundraising: https://opencollective.com/censorship-circumvention/projects/snowflake-daily-operations
Linus Nordberg, % Bridge operator; helped coordinate donations and infrastructure
Vern Paxson, % Supervisor of Serene's fellowship at ICSI: https://www.opentech.fund/about/people/serene-han/
Sukhbir Singh, % Helped with Windows reproducible build in 2018: https://bugs.torproject.org/tpo/anti-censorship/pluggable-transports/snowflake/25483#note_2591991
Aaron Swartz,
ValdikSS, % Fingerprinting research during Russia blocking: https://bugs.torproject.org/tpo/anti-censorship/pluggable-transports/snowflake/40014#note_2765074
Vort, % Comments on draft, bug tracker contributions: https://forum.torproject.org/t/a-draft-research-paper-about-snowflake-comments-welcome/9585/2 https://gitlab.torproject.org/tpo/anti-censorship/pluggable-transports/snowflake/-/issues/?sort=created_date&state=all&author_username=Vort
Philipp Winter, % Former anti-censorship team lead at Tor, helped discuss design and made code contributions
WofWca, % Comments on draft, bug tracker contributions: https://forum.torproject.org/t/a-draft-research-paper-about-snowflake-comments-welcome/9585/4 https://gitlab.torproject.org/tpo/anti-censorship/pluggable-transports/snowflake/-/issues/?sort=created_date&state=all&author_username=WofWca
Censored Planet, % Provided Censored Planet data re Turkmenistan: https://bugs.torproject.org/tpo/anti-censorship/censorship-analysis/40024#note_2930186
the Counter-Power Lab at UC~Berkeley,
Greenhost, % Early hosting of bridge and continued hosting of broker
Guardian Project, % Orbot deployment
Mullvad VPN, % Donation of hardware for snowflake-01 bridge
the Net4People~BBS and NTC forums, % Discussion, testers
OONI, % Reports, torsf and stunreachability tests
the Open Technology Fund, % Serene's ICFP fellowship, rapid response bridge funding April–September 2022
Pion,
the Tor Project,
financial donors,
and the volunteers who run Snowflake proxies.
>>>>>>> 5487aa99

{
\raggedright
\bibliographystyle{snowflake}
\bibliography{snowflake}
}

\end{document}<|MERGE_RESOLUTION|>--- conflicted
+++ resolved
@@ -8,6 +8,8 @@
 \usepackage{titling}
 \usepackage{url}
 \usepackage[table]{xcolor}
+
+\usepackage[textsize=footnotesize]{todonotes}\setlength{\marginparwidth}{1.5cm}
 
 % Better look for citations that include a section reference like \cite[\S 3]{foobar}.
 \usepackage{cite}
@@ -317,8 +319,6 @@
 Protozoa and Stegozoa use WebRTC media streams,
 which may be an advantage in blocking resistance.
 We will say more on this point in \autoref{sec:fingerprinting}.
-<<<<<<< HEAD
-=======
 TorKameleon~\cite{arxiv.2303.17544} is a WebRTC-based transport
 with the dual goals of resisting blocking (circumvention)
 and complicating traffic correlation attacks (anonymity).
@@ -338,7 +338,6 @@
 % https://dl.acm.org/doi/pdf/10.1145/3488932.3517419#page=12
 % Snowflake team's notes:
 % 2023-02-24 "WebRTC Encoded Transform (or Insertable Streams) for media channels in Snowflake?" https://lists.torproject.org/pipermail/anti-censorship-team/2023-February/000284.html
->>>>>>> 5487aa99
 
 % Very early versions of Lantern (circa 2014) used social network–based trusted proxies:
 %   https://web.archive.org/web/20140326223853/http://techpresident.com/news/wegov/24455/why-remarkably-similar-circumvention-tools-uproxy-and-lantern-are-not-overkill
@@ -448,7 +447,7 @@
 \label{sec:mechanics}
 
 \begin{figure*}[t]
-\includegraphics[trim={0 2mm 0 4mm},clip]{figures/architecture/architecture.jpg}
+\includegraphics{figures/architecture/architecture.jpg}
 \caption{
 Architecture of Snowflake.
 The client contacts the broker through a special rendezvous channel with high blocking resistance.
@@ -461,6 +460,7 @@
 and resumes its session with a new proxy.
 }
 \label{fig:architecture}
+\todo[inline]{Maybe this graphic should show STUN servers?}
 \end{figure*}
 
 A~Snowflake proxy connection proceeds in three phases.
@@ -555,6 +555,22 @@
 At~this point rendezvous is finished,
 and the client and the proxy may connect to one another.
 
+\begin{figure}
+\includegraphics{figures/rendezvous/rendezvous}
+\caption{
+The long-polling communication model of Snowflake rendezvous.
+Proxies poll periodically to check for new clients.
+When the broker makes a match,
+the proxy gets the client's SDP offer,
+then immediately re-connects to send back its SDP answer.
+It~all happens during one round trip from the client's perspective.
+Not shown here is the indirect channel
+used by the client to access the broker through the censor's zone of control
+(shaded background).
+}
+\label{fig:rendezvous}
+\end{figure}
+
 The client must use an indirect,
 blocking-resistant channel
 when communicating with the broker.
@@ -578,19 +594,6 @@
 While the assumption of WebRTC permeates Snowflake's design,
 its rendezvous modules are independent.
 We~currently support two rendezvous methods in Snowflake:
-
-\begin{figure}
-\includegraphics{figures/rendezvous/rendezvous}
-\caption{
-The long-polling communication model of Snowflake rendezvous.
-Proxies poll periodically to check for new clients.
-When the broker makes a match,
-the proxy gets the client's SDP offer,
-then immediately re-connects to send back its SDP answer.
-It~all happens during one round trip from the client's perspective.
-}
-\label{fig:rendezvous}
-\end{figure}
 
 \begin{description}
 \item[Domain fronting]
@@ -800,7 +803,7 @@
 (no fallback to TURN).
 The incompatible cases are when one peer's NAT is symmetric
 and the other's is symmetric or port-restricted cone.
-Note the asymmetry in what NAT variants are ``restricted''
+Note the asymmetry in what NAT variants we consider ``restricted''
 in client and proxy.
 }
 \label{tab:nat-matching}
@@ -848,8 +851,6 @@
 Proxies try connecting to this peer:
 if~the connection succeeds, the proxy's type is unrestricted;
 otherwise it is restricted.
-<<<<<<< HEAD
-=======
 Clients and proxies retest their NAT type periodically,
 to account for potential changes in their local networking environment.
 If~a client or proxy is unable to determine its NAT type for some reason,
@@ -917,7 +918,6 @@
 %  8 2023-10           1.00     0.000000552         1.01       0.0137
 %  9 2023-11           1        0                   1.00       0.00499
 % 10 2023-12           1        0                   1.00       0.0121
->>>>>>> 5487aa99
 
 While the proxy is connecting to its client,
 % "While": https://gitlab.torproject.org/tpo/anti-censorship/pluggable-transports/snowflake/40228
@@ -1071,6 +1071,8 @@
 sees the plaintext of client streams.
 But Tor also has certain drawbacks,
 which we will comment on in
+\autoref{sec:multi-bridge}
+and
 \autoref{sec:future}.
 \todo{State that ``untrusted messenger'' protects proxies as well.}
 
@@ -1303,14 +1305,6 @@
 Their automatically derived classifier assigned high feature importance
 to length fields in packets,
 and in fact did well even when deprived of DTLS payload features.
-
-\begin{figure*}[t]
-\includegraphics{figures/users/users-global}
-\caption{
-Estimated average simultaneous Snowflake users and bandwidth by day.
-}
-\label{fig:client-counts}
-\end{figure*}
 
 Chen et~al.~\cite{Chen2023a}
 combined features
@@ -1363,8 +1357,6 @@
 % over time rather than a few long-term static bridges, similar
 % the design of Snowflake."
 
-<<<<<<< HEAD
-=======
 \todo{Talk about traffic shaping, ``Grounding in Empiricism''~\cite{Tschantz2016a}?}
 
 \begin{figure*}[t]
@@ -1434,7 +1426,6 @@
 \label{fig:client-counts}
 \end{figure*}
 
->>>>>>> 5487aa99
 \section{Experience}
 \label{sec:experience}
 
@@ -1501,11 +1492,6 @@
 in~2022, following
 network blocking events in Russia and Iran.
 
-<<<<<<< HEAD
-Snowflake
-was first released for GNU/Linux
-in Tor Browser~7.0a1 on \mbox{2017-01-24}
-=======
 Snowflake shipped in the alpha release series of Tor Browser
 before graduating to the stable series.
 The first releases of Snowflake were
@@ -1513,7 +1499,6 @@
 in Tor Browser~7.0a1 on \mbox{2017-01-24}\urlfootnote{
 % "Add snowflake pt to alpha linux builds"
 https://bugs.torproject.org/tpo/applications/tor-browser/20735
->>>>>>> 5487aa99
 % "First working bundles with Snowflake, for linux only" https://bugs.torproject.org/tpo/anti-censorship/pluggable-transports/snowflake/19001
 }
 and for macOS
@@ -1522,16 +1507,6 @@
 https://bugs.torproject.org/tpo/applications/tor-browser/22831
 % "mac reproducible build" https://bugs.torproject.org/tpo/anti-censorship/pluggable-transports/snowflake/19001
 % "[tbb-dev] Please check reproducibility of mac build with Snowflake (e084e83418)" https://lists.torproject.org/pipermail/tbb-dev/2017-July/000579.html
-<<<<<<< HEAD
-% "Merge Snowflake for mac" https://bugs.torproject.org/tpo/applications/tor-browser/22831
-We~made the switch to
-Pion WebRTC~\cite{pion-webrtc} in~2019
-for more convenient cross-platform development.
-We~released Snowflake for Windows
-in Tor Browser~9.0a7 on \mbox{2019-10-01},
-% "Android reproducible build of Snowflake" https://bugs.torproject.org/tpo/applications/tor-browser/28672
-% "Integrate snowflake into mobile Tor Browser alpha" https://bugs.torproject.org/tpo/applications/tor-browser/30318
-=======
 }.
 But we hit a roadblock in attempting to prepare releases for other platforms:
 the Chromium-derived WebRTC library we had used to that point
@@ -1546,7 +1521,6 @@
 % "Windows reproducible build of snowflake"
 https://bugs.torproject.org/tpo/anti-censorship/pluggable-transports/snowflake/25483
 },
->>>>>>> 5487aa99
 and for Android in
 Tor Browser~10.0a1 on \mbox{2020-06-02}\urlfootnote{
 % "Integrate snowflake into mobile Tor Browser alpha"
@@ -1811,13 +1785,10 @@
 But as the bridge reached its hardware capacity,
 and performance improvements got harder to achieve,
 we deployed a second bridge to share the load.
+We discuss the challenges and design considerations of doing so in \autoref{sec:multi-bridge}.
 The new bridge was made available in
 Tor Browser~12.0 on \mbox{2022-12-07}.
-<<<<<<< HEAD
-By~July, it~supported about 18\% of Snowflake users.
-=======
 By~July, it~supported about 18\% of users.\todo{Revisit this when Orbot~17 hits the \href{https://play.google.com/store/apps/details?id=org.torproject.android}{Play Store}.}
->>>>>>> 5487aa99
 % > library("tidyverse")
 % > WANTED_FINGERPRINTS <- c(
 %     "7659DA0F96B156C322FBFF3ACCC9B9DC01C27C73" = "snowman",
@@ -1909,16 +1880,11 @@
 % 1 2023-12-31 12.90 PB 12.94 PB 9.38 TB       173.88 TB      12.89 PB  12.76 PB   12.83 PB
 We~are referring to goodput: Tor TLS traffic inside the tunnel,
 ignoring WebRTC, WebSocket, and KCP/\allowbreak smux overhead.
-<<<<<<< HEAD
-% At~that time, about 0.8\% of all Tor users
-% (23\%~of bridge users) used Snowflake to connect to Tor.
-=======
 At~that time, about 0.9\% of all Tor users\todo{
 As of \mbox{2023-11-01}, relay users are currently inflated due to
-\href{https://bugs.torproject.org/tpo/network-health/analysis/59}{\#59}.
+{\#59}.
 }
 (24\%~of bridge users) used Snowflake to connect to Tor.
->>>>>>> 5487aa99
 % > library("tidyverse")
 % > WANTED_FINGERPRINTS <- c(
 %     "7659DA0F96B156C322FBFF3ACCC9B9DC01C27C73" = "snowman",
@@ -1974,7 +1940,7 @@
 % 2022-10-03 https://www.eff.org/deeplinks/2022/10/snowflake-makes-it-easy-anyone-fight-censorship
 at which times there were campaigns
 to encourage running Snowflake proxies.
-Unknown proxy types (fewer than~50) are not shown.
+Unknown proxy types (amounting to fewer than~50) are not shown.
 }
 \label{fig:proxy-type}
 % 2021-02-23 https://github.com/guardianproject/orbot/releases/tag/16.4.1-BETA-2-tor.0.4.4.6
@@ -2031,11 +1997,7 @@
 of each proxy type.
 Browser extension proxies predominate,
 representing about 80\%
-<<<<<<< HEAD
-of 140,000 daily IP addresses.
-=======
 of 130,000 daily IP addresses.
->>>>>>> 5487aa99
 % > library("tidyverse")
 % > proxy_type <- read_csv("figures/proxies/proxy-type.csv", col_types = cols()) %>% filter("2023-12-01" <= date & date < "2024-01-01")
 % > proxy_type %>% group_by(type) %>% summarize(unique_ips = sum(unique_ips)) %>% mutate(percent = 100 * unique_ips / sum(unique_ips)) %>% ungroup()
@@ -2050,17 +2012,6 @@
 % # A tibble: 6 × 2
 %   date       unique_ips
 %   <date>          <dbl>
-<<<<<<< HEAD
-% 1 2023-10-09    143144.
-% 2 2023-10-10    146650.
-% 3 2023-10-11    147743.
-% 4 2023-10-12    146602.
-% 5 2023-10-13    141202.
-% 6 2023-10-14    132032.
-For comparison, there were about 1,900
-of the more traditional style of Tor bridge at this time.
-% https://metrics.torproject.org/networksize.csv?start=2023-10-01&end=2023-10-15
-=======
 % 1 2023-12-26    122476.
 % 2 2023-12-27    129178.
 % 3 2023-12-28    130914.
@@ -2069,11 +2020,10 @@
 % 6 2023-12-31    123354.
 For comparison, there were about 2,000
 of the more traditional style of Tor bridge at this time.\todo{
-Check whether \href{https://bugs.torproject.org/tpo/network-health/team/318}{\#318}
+Check whether {\#318}
 is lowering the estimate of running bridges.
 }
 % https://metrics.torproject.org/networksize.csv?start=2023-12-01&end=2023-12-31
->>>>>>> 5487aa99
 % date,relays,bridges
 % 2023-12-29,7982,1994
 % 2023-12-30,8002,1995
@@ -2091,7 +2041,7 @@
 and support a reasonable number of users.
 % "Start producing snowflakes" https://bugs.torproject.org/tpo/anti-censorship/pluggable-transports/snowflake/20813
 Lowering the technical barriers to running a proxy was only part of~it;
-getting there also took intentional advocacy and outreach.
+getting there also took intentional advocacy and outreach.\todo{Need to give examples of outreach, e.g.\ public talks?}
 In~the early days, circa~2017,
 the only round-the-clock proxy support was
 a few standalone proxies,
@@ -2273,8 +2223,6 @@
 % 10                  36         119654.      121500.     206542.             34612.                 28.9
 % 11                  40         119654.      121639.     208269.             33024.                 27.6
 
-<<<<<<< HEAD
-=======
 \subsection{Multiple bridges}
 \label{sec:multi-bridge}
 
@@ -2411,7 +2359,6 @@
 a known suffix reserved for Snowflake bridges.
 So~there are two independent safeguards against misuse.
 
->>>>>>> 5487aa99
 % \subsection{SQL injection attempts at broker}
 % \url{https://bugs.torproject.org/tpo/anti-censorship/pluggable-transports/snowflake/40089}
 % Actually tailored to the broker protocol, not a generic attack tool.
@@ -2882,12 +2829,7 @@
 
 % "Confirmed block of default Snowflake in China" https://github.com/net4people/bbs/issues/249
 % "Snowflake bridge does not work in China since days ago" https://forum.torproject.net/t/snowflake-bridge-does-not-work-in-china-since-days-ago/7635
-<<<<<<< HEAD
-% "Blocking of Snowflake in China, 2023-05-12" https://bugs.torproject.org/tpo/anti-censorship/censorship-analysis/40038
-The next incident we are aware of did not occur until 2023,
-=======
 The next incidents we are aware of did not occur until 2023,
->>>>>>> 5487aa99
 recent enough to appear in \autoref{fig:client-counts-cn}.
 On May~12, 13, and~14, a~few users reported problems
 with domain fronting rendezvous.\urlfootnote{
@@ -2902,15 +2844,13 @@
 blocking behavior, and was affected only as a side effect.
 If~it indeed had to do with Snowflake,
 our best guess is that it was aimed at the multiple rendezvous
-occasioned by the two bridges mentioned in \autoref{sec:clients}---though such a
-policy would certainly affect a large number of non-Snowflake connections.
+mentioned in \autoref{sec:multi-bridge}---though such a
+policy would certainly also affect a large number of non-Snowflake connections.
 The user count from China was about halved during those three days.
 On~May~15, the blocking went away and user counts returned to normal.
 % Reported at the same time, perhaps coincidental:
 % "GFW at the Edge: Latest Development of China's Distributed Censorship System" https://github.com/net4people/bbs/issues/248
 
-<<<<<<< HEAD
-=======
 Also in May 2023, one user reported apparent throttling
 (artificial reduction in speed by packet dropping)
 of~TLS-in-DTLS connections,
@@ -2933,10 +2873,9 @@
 It~may have been a localized, ISP-specific phenomenon.
 
 \todo{Document resolution of
-\href{https://github.com/net4people/bbs/issues/325}{``Default Snowflake bridges in Tor browser 13.0.8 stopped working''}
+{``Default Snowflake bridges in Tor browser 13.0.8 stopped working''}
 if available.}
 
->>>>>>> 5487aa99
 % Slowness, great bottleneck?
 % "Analysis of speed deficiency of Snowflake in China, 2023 Q1" https://bugs.torproject.org/tpo/anti-censorship/pluggable-transports/snowflake/40251
 
@@ -2971,12 +2910,20 @@
 }
 We~determined this by
 taking advantage of the bidirectionality of the Turkmenistan firewall.
+Nourin et~al.~\cite[\S 2]{Nourin2023a} provide more details;
+we~will state just the essential information here.
+Among the censorship techniques used in Turkmenistan
+are DNS response injection and TCP RST injection.
+DNS queries for filtered hostnames receive an injected response
+containing a false IP address;
+TLS handshakes with a filtered SNI receive an injected TCP RST packet
+that tears down the connection.
 % "I did some tests to see if it would be possible to measure blocking of SNI and DNS from outside Turkmenistan" https://bugs.torproject.org/tpo/anti-censorship/censorship-analysis/40029#note_2787781
 % "Bidirectional DNS, HTTPS, HTTP injection in Turkmenistan" https://github.com/net4people/bbs/issues/80
 Conveniently for analysis,
-the firewall works in both directions:
+it~works in both directions:
 packets that \emph{enter} the country are subject to injection
-just as those that exit it are~\cite[\S 2]{Nourin2023a}.
+just as those that exit it are.
 By~sending probes into the country from outside,
 we~found that the default broker front domain
 was blocked at both the DNS and TLS layers.
@@ -3028,6 +2975,12 @@
 A~client that cannot communicate with a STUN server
 cannot find its ICE candidate addresses (\autoref{sec:connection}),
 without which most WebRTC proxy connections will fail.
+(The exceptions are proxies without NAT or ingress filtering.
+While there are some such proxies,
+censorship in Turkmenistan also outright blocks
+large parts of IP address space,
+including data center address ranges where those proxies tend to run.)
+% "Even if the user is unable to connect to any STUN servers and sends an SDP offer with no candidates, they should still be able to connect to proxies that are not behind a NAT or behind a full cone NAT" https://bugs.torproject.org/tpo/anti-censorship/censorship-analysis/40024#note_2889789
 As~chance would have it, the NAT discovery feature we rely on
 for testing the NAT type of clients requires
 STUN servers to open a second, functionally equivalent listener
@@ -3091,6 +3044,29 @@
 lack of support for UDP and other non-TCP protocols.
 Nothing inherently ties Snowflake to Tor,
 and it might easily be adapted to other systems.
+One question is whether every Snowflake-like deployment
+should manage its own pool of proxies,
+or~if proxies can somehow be shared.
+Building Snowflake's population of proxies
+has been a substantial undertaking in itself---for
+every project to have to repeat the process from scratch
+would be a regrettable duplication of effort.
+There is no reason why one proxy might not
+serve multiple projects,
+the client expressing its preference
+in the same way it now signals which Tor bridge to use (\autoref{sec:multi-bridge}).
+But there would be design issues to work out.
+While some proxy operators may be happy to donate
+bandwidth to a free-to-use project like Tor,
+they may need more incentive than altruism to help a commercial VPN.
+A~shared deployment would impose additional friction on development
+(making it harder to alter the proxy protocol, for example).
+Rather than retrofit the current Tor-based proxies
+with support for other systems,
+a~next-generation proxy pool might be designed
+from the ground up with multiple cooperating projects in mind.
+If~it proved successful,
+the Tor deployment could migrate to~it.
 
 % "Multiplex - one client splits traffic across multiple proxies" https://bugs.torproject.org/tpo/anti-censorship/pluggable-transports/snowflake/25723
 % "I'm thinking of 'striping' packets across multiple snowflake proxies simultaneously." https://lists.torproject.org/pipermail/anti-censorship-team/2020-February/000059.html
@@ -3102,84 +3078,39 @@
 for a client to multiplex its traffic
 over multiple proxies not just sequentially, but in parallel.
 (Something like multipath~TCP.)
+Sequence numbers in the inner reliability layer
+would ensure a reliable stream, even when proxies
+have different lifetimes and performance characteristics.
+Multiplexing could increase performance by using the sum
+of the bandwidths of the individual proxies,
+and reduce variability by hedging against the
+client being assigned one very slow proxy.
+Using two or more proxies at once would
+eliminate the brief pause for re-rendezvous
+between consecutive proxies that now occurs.
 Our experiments with multiplexing have so far
 not shown enough benefit to justify the change,
 though it may be a matter of tuning.\urlfootnote{
 % "...the multiplexing patch in !11 makes no difference in throughput (and in some cases seems to make throughput worse)"
 https://bugs.torproject.org/tpo/anti-censorship/pluggable-transports/snowflake/25723\#note_2718643
 % "at least the multiplexed version is not slower than the regular version now" https://gitlab.torproject.org/tpo/anti-censorship/pluggable-transports/snowflake/-/merge_requests/11#note_2716658
-<<<<<<< HEAD
-=======
 }
 And of course, analysis would be required
 to determine whether simultaneous WebRTC connections
 form a distinctive network fingerprint.
->>>>>>> 5487aa99
 
 \todo{Present research questions.}
 
 \section*{Availability}
 
-<<<<<<< HEAD
 Here we will link to a web site and source code.
 All of the programs of which Snowflake is composed are,
 naturally, free software.
 We will also link to the data and code needed to reproduce
 the figures and calculations in this paper.
-=======
-The project web site,
-\url{https://snowflake.torproject.org/},
-has links to source code
-and instructions for installing the proxy browser extensions.
 \todo{Add Git clone URL or similar for the paper itself.
 Say it shows how to reproduce our figures.
 Must also include the churn logs of \autoref{sec:proxy-churn}.}
-
-\section*{Acknowledgements}
-
-The Snowflake project has been made possible
-by the cooperation and support of many people
-and organizations.
-We~want to thank particularly:
-% https://keroserene.net/snowflake/technical/#history
-Chris Ball, % Earliest work on extracting a WebRTC library: https://blog.printf.net/articles/2013/05/17/webrtc-without-a-signaling-server/ https://bugs.torproject.org/legacy/trac/5578#note_2111217
-Griffin Boyce, % Cupcake
-Roger Dingledine, % Helped fund snowflake project at Tor, has contributed design input in the past
-Sean DuBois, % at Pion
-Arthur Edelstein, % Helped set up crowdfunding in 2022 (even though we later decided not to go that route): https://forum.torproject.net/t/tor-project-more-resources-required-for-snowflake-bridge/2353/4
-Mia Gil Epner, % Coauthor of "Fingerprintability of WebRTC": https://censorbib.nymity.ch/#Fifield2016b
-gustavo gus, % Tor community team lead, helped lead response to blocking events
-J.~Alex Halderman,
-Haz~Æ~41, % Found an important bug affecting performance: https://bugs.torproject.org/tpo/anti-censorship/pluggable-transports/snowflake/40260
-Jordan Holland, % Coauthor of "Evaluating Snowflake as an Indistinguishable Censorship Circumvention Tool"
-Armin Huremagic, % Provided Censored Planet data re Turkmenistan: https://bugs.torproject.org/tpo/anti-censorship/censorship-analysis/40024#note_2930186
-Ximin Luo, % Early help trying to cross-compile libwebrtc: https://github.com/keroserene/go-webrtc/issues?q=commenter%3Ainfinity0
-Kyle MacMillan, % Coauthor of "Evaluating Snowflake as an Indistinguishable Censorship Circumvention Tool"
-Ivan Markin, % First AMP cache implementation: https://bugs.torproject.org/tpo/anti-censorship/pluggable-transports/snowflake/25985 (username twim)
-meskio, % Current anti-censorship team lead at Tor, has contributed to code
-Prateek Mittal, % Coauthor of "Evaluating Snowflake as an Indistinguishable Censorship Circumvention Tool"
-Erik Nordberg, % Manages finances of Snowflake Daily Operations fundraising: https://opencollective.com/censorship-circumvention/projects/snowflake-daily-operations
-Linus Nordberg, % Bridge operator; helped coordinate donations and infrastructure
-Vern Paxson, % Supervisor of Serene's fellowship at ICSI: https://www.opentech.fund/about/people/serene-han/
-Sukhbir Singh, % Helped with Windows reproducible build in 2018: https://bugs.torproject.org/tpo/anti-censorship/pluggable-transports/snowflake/25483#note_2591991
-Aaron Swartz,
-ValdikSS, % Fingerprinting research during Russia blocking: https://bugs.torproject.org/tpo/anti-censorship/pluggable-transports/snowflake/40014#note_2765074
-Vort, % Comments on draft, bug tracker contributions: https://forum.torproject.org/t/a-draft-research-paper-about-snowflake-comments-welcome/9585/2 https://gitlab.torproject.org/tpo/anti-censorship/pluggable-transports/snowflake/-/issues/?sort=created_date&state=all&author_username=Vort
-Philipp Winter, % Former anti-censorship team lead at Tor, helped discuss design and made code contributions
-WofWca, % Comments on draft, bug tracker contributions: https://forum.torproject.org/t/a-draft-research-paper-about-snowflake-comments-welcome/9585/4 https://gitlab.torproject.org/tpo/anti-censorship/pluggable-transports/snowflake/-/issues/?sort=created_date&state=all&author_username=WofWca
-Censored Planet, % Provided Censored Planet data re Turkmenistan: https://bugs.torproject.org/tpo/anti-censorship/censorship-analysis/40024#note_2930186
-the Counter-Power Lab at UC~Berkeley,
-Greenhost, % Early hosting of bridge and continued hosting of broker
-Guardian Project, % Orbot deployment
-Mullvad VPN, % Donation of hardware for snowflake-01 bridge
-the Net4People~BBS and NTC forums, % Discussion, testers
-OONI, % Reports, torsf and stunreachability tests
-the Open Technology Fund, % Serene's ICFP fellowship, rapid response bridge funding April–September 2022
-Pion,
-the Tor Project,
-financial donors,
-and the volunteers who run Snowflake proxies.
->>>>>>> 5487aa99
 
 {
 \raggedright
